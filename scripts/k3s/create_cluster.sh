--- conflicted
+++ resolved
@@ -1,17 +1,9 @@
 #!/bin/sh
 set -euf
 
-<<<<<<< HEAD
 k3d cluster create \
-	--k3s-arg "--disable=traefik@server:0" \
+	# --k3s-arg "--disable=traefik@server:0" \
 	-v /nix/store:/nix/store \
 	-v /home:/home \
 	-v /local:/local \
-	"rivet-$(bolt output namespace)"
-=======
-# k3d cluster create \
-# 	--k3s-arg "--disable=traefik@server:0" \
-# 	"rivet-$(bolt output namespace)"
->>>>>>> d8f00578
-
-k3d cluster create "rivet-$(bolt output namespace)"
+	"rivet-$(bolt output namespace)"