use std::collections::HashMap;

use proto::backend::{self, pkg::*};
use rivet_api::models;
use rivet_operation::prelude::*;

use crate::{ApiInto, ApiTryFrom, ApiTryInto};

pub fn game_mode_to_proto(
	name_id: String,
	game_mode: &models::CloudVersionMatchmakerGameMode,
	matchmaker: &models::CloudVersionMatchmakerConfig,
	regions_data: &[region::resolve::response::Region],
) -> GlobalResult<backend::matchmaker::LobbyGroup> {
	// Derive regions
	let regions = game_mode
		.regions
		.clone()
		.or_else(|| matchmaker.regions.clone())
		.unwrap_or_default();

	// Derive max players
	let max_players_normal = game_mode
		.max_players
		.or(matchmaker.max_players)
		.unwrap_or_else(|| util_mm::defaults::MAX_PLAYERS_NORMAL as i32);
	let max_players_direct = game_mode
		.max_players_direct
		.or(matchmaker.max_players_direct)
		.unwrap_or(max_players_normal);
	let max_players_party = game_mode
		.max_players_party
		.or(matchmaker.max_players_party)
		.unwrap_or(max_players_normal);

	// TODO: Make this return a 400 error instead
	assert_with!(
		max_players_normal >= 0,
		MATCHMAKER_INVALID_VERSION_CONFIG,
		error = "`max_players` out of bounds"
	);
	assert_with!(
		max_players_direct >= 0,
		MATCHMAKER_INVALID_VERSION_CONFIG,
		error = "`max_players_direct` out of bounds"
	);
	assert_with!(
		max_players_party >= 0,
		MATCHMAKER_INVALID_VERSION_CONFIG,
		error = "`max_players_party` out of bounds"
	);

	// Derive runtime
	let runtime =
		if let Some(either_runtime) = game_mode.docker.as_ref().or(matchmaker.docker.as_ref()) {
			let args = either_runtime.args.clone().unwrap_or_default();

			let mut env_vars = HashMap::<String, String>::new();
			if let Some(env) = matchmaker.docker.as_ref().and_then(|x| x.env.clone()) {
				env_vars.extend(env);
			}
			if let Some(env) = game_mode.docker.as_ref().and_then(|x| x.env.clone()) {
				env_vars.extend(env);
			}

			let network_mode = either_runtime
				.network_mode
				.unwrap_or(models::CloudVersionMatchmakerNetworkMode::Bridge);

			let ports = either_runtime.ports.clone().unwrap_or_default();

			Some(backend::matchmaker::LobbyRuntime {
				runtime: Some(backend::matchmaker::lobby_runtime::Runtime::Docker(
					backend::matchmaker::lobby_runtime::Docker {
						build_id: either_runtime.image_id.map(Into::into),
						args,
						env_vars: env_vars
							.into_iter()
							.map(|(key, value)| backend::matchmaker::lobby_runtime::EnvVar {
								key,
								value,
<<<<<<< HEAD
							})
							.collect(),
						network_mode:
							ApiInto::<backend::matchmaker::lobby_runtime::NetworkMode>::api_into(
								network_mode,
							) as i32,
						ports: ports
							.into_iter()
							.map(|(label, value)| {
								let proxy_protocol = value
									.protocol
									.unwrap_or(models::CloudVersionMatchmakerPortProtocol::Https);
								let proxy_kind = value
									.proxy
									.unwrap_or(models::CloudVersionMatchmakerProxyKind::GameGuard);

								GlobalResult::Ok(backend::matchmaker::lobby_runtime::Port {
									label,
									target_port: value.port.map(|x| x as u32),
									port_range: value.port_range.map(|x| (*x).api_into()),
									proxy_protocol: ApiInto::<
										backend::matchmaker::lobby_runtime::ProxyProtocol,
									>::api_into(proxy_protocol) as i32,
									proxy_kind: ApiInto::<
										backend::matchmaker::lobby_runtime::ProxyKind,
									>::api_into(proxy_kind) as i32,
								})
							})
=======
							})
							.collect(),
						network_mode:
							ApiInto::<backend::matchmaker::lobby_runtime::NetworkMode>::api_into(
								network_mode,
							) as i32,
						ports: ports
							.into_iter()
							.map(|(label, value)| {
								let proxy_protocol = value
									.protocol
									.unwrap_or(models::CloudVersionMatchmakerPortProtocol::Https);
								let proxy_kind = value
									.proxy
									.unwrap_or(models::CloudVersionMatchmakerProxyKind::GameGuard);

								GlobalResult::Ok(backend::matchmaker::lobby_runtime::Port {
									label,
									target_port: value
										.port
										.map(|x| {
											assert_with!(
												x >= 0,
												MATCHMAKER_INVALID_VERSION_CONFIG,
												error = "`port` out of bounds"
											);

											Ok(x.try_into()?)
										})
										.transpose()?,
									port_range: value
										.port_range
										.map(|x| (*x).try_into())
										.transpose()?,
									proxy_protocol: ApiInto::<
										backend::matchmaker::lobby_runtime::ProxyProtocol,
									>::api_into(proxy_protocol) as i32,
									proxy_kind: ApiInto::<
										backend::matchmaker::lobby_runtime::ProxyKind,
									>::api_into(proxy_kind) as i32,
								})
							})
>>>>>>> d3814b44
							.collect::<GlobalResult<_>>()?,
					},
				)),
			})
		} else {
			None
		};

	Ok(backend::matchmaker::LobbyGroup {
		name_id,

		regions: regions
			.iter()
			.map(|(k, v)| region_to_proto(k.clone(), v, game_mode, matchmaker, regions_data))
			.collect::<GlobalResult<_>>()?,
		max_players_normal: max_players_normal.try_into()?,
		max_players_direct: max_players_direct.try_into()?,
		max_players_party: max_players_party.try_into()?,

		runtime,
	})
}

pub fn game_mode_to_openapi(
	value: backend::matchmaker::LobbyGroup,
	regions_data: &[backend::region::Region],
) -> GlobalResult<(String, models::CloudVersionMatchmakerGameMode)> {
	let docker = match internal_unwrap_owned!(
		value.runtime.as_ref().and_then(|x| x.runtime.as_ref()),
		"unknown runtime"
	) {
		backend::matchmaker::lobby_runtime::Runtime::Docker(runtime) => {
			models::CloudVersionMatchmakerGameModeRuntimeDocker {
				image_id: Some(internal_unwrap!(runtime.build_id).as_uuid()),
				args: Some(runtime.args.clone()),
				env: Some(
					runtime
						.env_vars
						.iter()
						.cloned()
						.map(|x| (x.key, x.value))
						.collect(),
				),
				network_mode: Some(
					internal_unwrap_owned!(
						backend::matchmaker::lobby_runtime::NetworkMode::from_i32(
							runtime.network_mode,
						)
					)
					.api_into(),
				),
				ports: Some(
					runtime
						.ports
						.iter()
						.map(|x| {
							GlobalResult::Ok((
								x.label.clone(),
								models::CloudVersionMatchmakerGameModeRuntimeDockerPort {
									port: x.target_port.map(|x| x.try_into()).transpose()?,
									port_range: x
										.port_range
										.clone()
										.map(ApiTryInto::try_into)
										.transpose()?
										.map(Box::new),
									protocol: Some(
										internal_unwrap_owned!(
										backend::matchmaker::lobby_runtime::ProxyProtocol::from_i32(
											x.proxy_protocol
										)
									)
										.api_into(),
									),
									proxy: Some(
										internal_unwrap_owned!(
											backend::matchmaker::lobby_runtime::ProxyKind::from_i32(
												x.proxy_kind
											)
										)
										.api_into(),
									),

									// Client-side configuration
									dev_port: None,
									dev_port_range: None,
									dev_protocol: None,
								},
							))
						})
						.collect::<Result<HashMap<_, _>, _>>()?,
				),

				// Client-side helper
				dockerfile: None,
				image: None,
			}
		}
	};

	Ok((
		value.name_id.clone(),
		models::CloudVersionMatchmakerGameMode {
			regions: Some(
				value
					.regions
					.into_iter()
					.map(|x| region_to_openapi(x, regions_data))
					.collect::<GlobalResult<HashMap<_, _>>>()?,
			),
			max_players: Some(value.max_players_normal.try_into()?),
			max_players_direct: Some(value.max_players_direct.try_into()?),
			max_players_party: Some(value.max_players_party.try_into()?),

			docker: Some(Box::new(docker)),

			// Overrides
			idle_lobbies: None,
			tier: None,
		},
	))
}

fn region_to_proto(
	name_id: String,
	region: &models::CloudVersionMatchmakerGameModeRegion,
	game_mode: &models::CloudVersionMatchmakerGameMode,
	matchmaker: &models::CloudVersionMatchmakerConfig,
	regions_data: &[region::resolve::response::Region],
) -> GlobalResult<backend::matchmaker::lobby_group::Region> {
	let region_id = regions_data
		.iter()
		.find(|x| x.name_id == name_id)
		.and_then(|r| r.region_id);

	let tier_name_id = region
		.tier
		.clone()
		.or_else(|| game_mode.tier.clone())
		.or_else(|| matchmaker.tier.clone())
		.unwrap_or_else(|| util_mm::defaults::TIER_NAME_ID.to_string());

	let idle_lobbies = region
		.idle_lobbies
		.clone()
		.or_else(|| game_mode.idle_lobbies.clone())
		.or_else(|| matchmaker.idle_lobbies.clone())
		.unwrap_or_else(|| {
			Box::new(models::CloudVersionMatchmakerGameModeIdleLobbiesConfig {
				min: util_mm::defaults::IDLE_LOBBIES_MIN as i32,
				max: util_mm::defaults::IDLE_LOBBIES_MAX as i32,
			})
		});

	Ok(backend::matchmaker::lobby_group::Region {
		region_id,
		tier_name_id,
		idle_lobbies: Some((*idle_lobbies).try_into()?),
	})
}

fn region_to_openapi(
	region: backend::matchmaker::lobby_group::Region,
	regions_data: &[backend::region::Region],
) -> GlobalResult<(String, models::CloudVersionMatchmakerGameModeRegion)> {
	let region_data = internal_unwrap_owned!(
		regions_data
			.iter()
			.find(|x| x.region_id == region.region_id),
		"failed to find region matching name id"
	);

	Ok((
		region_data.name_id.clone(),
		models::CloudVersionMatchmakerGameModeRegion {
			tier: Some(region.tier_name_id.to_owned()),
			idle_lobbies: region
				.idle_lobbies
				.map(ApiTryInto::try_into)
				.transpose()?
				.map(Box::new),
		},
	))
}

impl ApiTryFrom<models::CloudVersionMatchmakerGameModeIdleLobbiesConfig>
	for backend::matchmaker::lobby_group::IdleLobbies
{
	type Error = GlobalError;

	fn try_from(
		value: models::CloudVersionMatchmakerGameModeIdleLobbiesConfig,
	) -> GlobalResult<Self> {
		assert_with!(
			value.min >= 0,
			MATCHMAKER_INVALID_VERSION_CONFIG,
			error = "`idle_lobbies.min` out of bounds"
		);
		assert_with!(
			value.max >= 0,
			MATCHMAKER_INVALID_VERSION_CONFIG,
			error = "`idle_lobbies.max` out of bounds"
		);

		Ok(backend::matchmaker::lobby_group::IdleLobbies {
			min_idle_lobbies: value.min.try_into()?,
			max_idle_lobbies: value.max.try_into()?,
		})
	}
}

impl ApiTryFrom<backend::matchmaker::lobby_group::IdleLobbies>
	for models::CloudVersionMatchmakerGameModeIdleLobbiesConfig
{
	type Error = GlobalError;

	fn try_from(value: backend::matchmaker::lobby_group::IdleLobbies) -> GlobalResult<Self> {
		Ok(models::CloudVersionMatchmakerGameModeIdleLobbiesConfig {
			min: value.min_idle_lobbies.try_into()?,
			max: value.max_idle_lobbies.try_into()?,
		})
	}
}<|MERGE_RESOLUTION|>--- conflicted
+++ resolved
@@ -79,7 +79,6 @@
 							.map(|(key, value)| backend::matchmaker::lobby_runtime::EnvVar {
 								key,
 								value,
-<<<<<<< HEAD
 							})
 							.collect(),
 						network_mode:
@@ -98,35 +97,6 @@
 
 								GlobalResult::Ok(backend::matchmaker::lobby_runtime::Port {
 									label,
-									target_port: value.port.map(|x| x as u32),
-									port_range: value.port_range.map(|x| (*x).api_into()),
-									proxy_protocol: ApiInto::<
-										backend::matchmaker::lobby_runtime::ProxyProtocol,
-									>::api_into(proxy_protocol) as i32,
-									proxy_kind: ApiInto::<
-										backend::matchmaker::lobby_runtime::ProxyKind,
-									>::api_into(proxy_kind) as i32,
-								})
-							})
-=======
-							})
-							.collect(),
-						network_mode:
-							ApiInto::<backend::matchmaker::lobby_runtime::NetworkMode>::api_into(
-								network_mode,
-							) as i32,
-						ports: ports
-							.into_iter()
-							.map(|(label, value)| {
-								let proxy_protocol = value
-									.protocol
-									.unwrap_or(models::CloudVersionMatchmakerPortProtocol::Https);
-								let proxy_kind = value
-									.proxy
-									.unwrap_or(models::CloudVersionMatchmakerProxyKind::GameGuard);
-
-								GlobalResult::Ok(backend::matchmaker::lobby_runtime::Port {
-									label,
 									target_port: value
 										.port
 										.map(|x| {
@@ -141,7 +111,7 @@
 										.transpose()?,
 									port_range: value
 										.port_range
-										.map(|x| (*x).try_into())
+										.map(|x| (*x).api_into())
 										.transpose()?,
 									proxy_protocol: ApiInto::<
 										backend::matchmaker::lobby_runtime::ProxyProtocol,
@@ -151,7 +121,6 @@
 									>::api_into(proxy_kind) as i32,
 								})
 							})
->>>>>>> d3814b44
 							.collect::<GlobalResult<_>>()?,
 					},
 				)),
