--- conflicted
+++ resolved
@@ -568,15 +568,9 @@
 	pub async fn s3_credentials(self: &Arc<Self>, provider: S3Provider) -> Result<S3Credentials> {
 		// TODO: Add multiple credentials for different services
 
-<<<<<<< HEAD
-		match provider {
-			S3Provider::Minio => Ok(S3Credentials {
-				access_key_id: "root".into(),
-=======
 		match self.ns().s3.provider {
 			config::ns::S3Provider::Minio {} => Ok(S3Credentials {
-				access_key_id: "admin".into(),
->>>>>>> 95804963
+				access_key_id: "root".into(),
 				access_key_secret: self
 					.read_secret(&["minio", "users", "root", "password"])
 					.await?,
