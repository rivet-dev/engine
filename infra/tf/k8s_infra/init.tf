resource "kubernetes_namespace" "rivet_service" {
	metadata {
		name = "rivet-service"
	}
}

# NOTE: Must use kubectl_manifest because kubernetes_manifest doesn't work with CRDs. If this stops working
# correctly replace with a raw helm chart: https://artifacthub.io/packages/helm/wikimedia/raw
# https://github.com/hashicorp/terraform-provider-kubernetes/issues/1367#
resource "kubectl_manifest" "ingress_tls" {
	depends_on = [helm_release.traefik, kubernetes_namespace.traefik, kubernetes_namespace.imagor]

	yaml_body = yamlencode({
		apiVersion = "traefik.containo.us/v1alpha1"
		kind = "TLSOption"

		metadata = {
			name = "ingress-tls"
			namespace = kubernetes_namespace.traefik.metadata.0.name
		}

		spec = {
			curvePreferences = [ "CurveP384" ]

			clientAuth = {
				secretNames = [ "ingress-tls-ca-cert" ]
				clientAuthType = "RequireAndVerifyClientCert"
			}
		}
	})
}

resource "kubernetes_config_map" "health_checks" {
	metadata {
		name = "health-checks"
		namespace = kubernetes_namespace.rivet_service.metadata.0.name
	}

	data = {
		"health-checks.sh" = <<-EOF
			#!/bin/sh
			set -uf

			# Log to file
			exec >> "/var/log/health-checks.txt" 2>&1

			# Install curl
			apt-get update -y
			apt-get install -y curl

			curl 127.0.0.1:${var.k8s_health_port}/health/liveness
			EXIT_STATUS=$?
			if [ $EXIT_STATUS -ne 0 ]; then
				echo "health server liveness check failed"
				exit $EXIT_STATUS
			fi

			curl 127.0.0.1:${var.k8s_health_port}/health/crdb/db-user
			EXIT_STATUS=$?
			if [ $EXIT_STATUS -ne 0 ]; then
				echo "cockroach check failed"
				exit $EXIT_STATUS
			fi

			curl 127.0.0.1:${var.k8s_health_port}/health/nats
			EXIT_STATUS=$?
			if [ $EXIT_STATUS -ne 0 ]; then
				echo "nats connection check failed"
				exit $EXIT_STATUS
			fi

			curl 127.0.0.1:${var.k8s_health_port}/health/redis/redis-chirp
			EXIT_STATUS=$?
			if [ $EXIT_STATUS -ne 0 ]; then
				echo "redis chirp connection check failed"
				exit $EXIT_STATUS
			fi

			# Static endpoint flag
			if [[ "$*" == *"--static"* ]]; then
				curl 127.0.0.1:${var.k8s_health_port}/
				EXIT_STATUS=$?
				if [ $EXIT_STATUS -ne 0 ]; then
					echo "static root accessible check failed"
					exit $EXIT_STATUS
				fi
			fi

			echo Ok
			echo
			EOF
	}
}

resource "kubernetes_config_map" "install_ca" {
	metadata {
		name = "install-ca"
		namespace = kubernetes_namespace.rivet_service.metadata.0.name
	}

	data = {
		"install-ca.sh" = <<-EOF
			set -euf

			# Log to file
			exec >> "/var/log/install-ca.txt" 2>&1

<<<<<<< HEAD
# Create Docker auth secret in every namespace it's used in
resource "kubernetes_secret" "docker_auth" {
	for_each = toset([
		for x in [/*kubernetes_namespace.redis,*/ kubernetes_namespace.traffic_server, kubernetes_namespace.rivet_service]:
		x.metadata.0.name
	])
=======
			# Prevent apt from using the OpenSSL installation from /nix/store if mounted
			export LD_LIBRARY_PATH=/lib:/usr/lib:/usr/local/lib
			export DEBIAN_FRONTEND=noninteractive
>>>>>>> 1d03512d

			apt-get update -y
			apt-get install -y --no-install-recommends ca-certificates
			update-ca-certificates
			EOF
	}
}

module "docker_auth" {
	source = "../modules/k8s_auth"

	namespaces = [
		for x in [
			kubernetes_namespace.traffic_server,
			kubernetes_namespace.redis_exporter,
			kubernetes_namespace.rivet_service,
			kubernetes_namespace.imagor,
			kubernetes_namespace.nsfw_api
		]:
		x.metadata.0.name
	]
	authenticate_all_docker_hub_pulls = var.authenticate_all_docker_hub_pulls
	deploy_method_cluster = var.deploy_method_cluster
}<|MERGE_RESOLUTION|>--- conflicted
+++ resolved
@@ -105,18 +105,9 @@
 			# Log to file
 			exec >> "/var/log/install-ca.txt" 2>&1
 
-<<<<<<< HEAD
-# Create Docker auth secret in every namespace it's used in
-resource "kubernetes_secret" "docker_auth" {
-	for_each = toset([
-		for x in [/*kubernetes_namespace.redis,*/ kubernetes_namespace.traffic_server, kubernetes_namespace.rivet_service]:
-		x.metadata.0.name
-	])
-=======
 			# Prevent apt from using the OpenSSL installation from /nix/store if mounted
 			export LD_LIBRARY_PATH=/lib:/usr/lib:/usr/local/lib
 			export DEBIAN_FRONTEND=noninteractive
->>>>>>> 1d03512d
 
 			apt-get update -y
 			apt-get install -y --no-install-recommends ca-certificates
