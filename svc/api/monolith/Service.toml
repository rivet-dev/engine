--- conflicted
+++ resolved
@@ -4,7 +4,6 @@
 [runtime]
 kind = "rust"
 
-<<<<<<< HEAD
 # / path
 [[api.router.mounts]]
 
@@ -85,9 +84,6 @@
 path = "/v1"
 subdomain = "status.api"
 add-path = "/status"
-=======
-[[api.router.mounts]]
 
 [cockroachdb]
-min-connections = 32
->>>>>>> b0b8c2cf
+min-connections = 32