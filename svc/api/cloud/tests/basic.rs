<<<<<<< HEAD
use std::{str::FromStr, sync::Once};

use proto::{
	backend::{self, pkg::*},
	common,
};
use rivet_cloud::model;
use rivet_operation::prelude::*;

static GLOBAL_INIT: Once = Once::new();

struct Ctx {
	op_ctx: OperationContext<()>,
	auth_token: String,
	team_id: Uuid,
}

impl Ctx {
	async fn init() -> Ctx {
		GLOBAL_INIT.call_once(|| {
			tracing_subscriber::fmt()
				.pretty()
				.with_max_level(tracing::Level::INFO)
				.with_target(false)
				.init();
		});

		let pools = rivet_pools::from_env("api-cloud-test").await.unwrap();
		let cache = rivet_cache::CacheInner::new(
			"api-cloud-test".to_string(),
			std::env::var("RIVET_SOURCE_HASH").unwrap(),
			pools.redis_cache().unwrap(),
		);
		let client = chirp_client::SharedClient::from_env(pools.clone())
			.expect("create client")
			.wrap_new("api-cloud-test");
		let conn = rivet_connection::Connection::new(client, pools, cache);
		let op_ctx = OperationContext::new(
			"api-cloud-test".to_string(),
			std::time::Duration::from_secs(60),
			conn,
			Uuid::new_v4(),
			Uuid::new_v4(),
			util::timestamp::now(),
			util::timestamp::now(),
			(),
			Vec::new(),
		);

		// Create temp team
		let (team_id, _team_user_ids, primary_user_id) = {
			// Create team
			tracing::info!("setup team");
			let create_res = op!([op_ctx] faker_team {
				is_dev: true,
				..Default::default()
			})
			.await
			.unwrap();
			let team_id = create_res.team_id.expect("team id").as_uuid();
			let member_user_ids = create_res
				.member_user_ids
				.iter()
				.map(common::Uuid::as_uuid)
				.collect::<Vec<_>>();
			let primary_user_id = member_user_ids.first().cloned().unwrap();

			// Register user
			op!([op_ctx] user_identity_create {
				user_id: Some(primary_user_id.into()),
				identity: Some(backend::user_identity::Identity {
					kind: Some(backend::user_identity::identity::Kind::Email(backend::user_identity::identity::Email {
						email: util::faker::email()
					}))
				})
			})
			.await
			.unwrap();

			(team_id, member_user_ids, primary_user_id)
		};

		// MARK: Setup auth
		// Encode user token
		let auth_token = {
			let token_res = op!([op_ctx] token_create {
				issuer: "test".into(),
				token_config: Some(token::create::request::TokenConfig {
					ttl: util::duration::hours(1),
				}),
				refresh_token_config: None,
				client: Some(backend::net::ClientInfo {
					user_agent: Some("Test".into()),
					remote_address: Some("0.0.0.0".into()),
				}),
				kind: Some(token::create::request::Kind::New(token::create::request::KindNew {
					entitlements: vec![
						proto::claims::Entitlement {
							kind: Some(
								proto::claims::entitlement::Kind::User(proto::claims::entitlement::User {
									user_id: Some(primary_user_id.into()),
								})
							)
						}
					],
				})),
				label: Some("usr".into()),
				..Default::default()
			})
			.await
			.unwrap();
			let token = token_res.token.unwrap();

			token.token
		};

		Ctx {
			op_ctx,
			team_id,
			auth_token,
		}
	}

	fn http_client(&self, bearer_token: String) -> rivet_cloud::ClientWrapper {
		rivet_cloud::Config::builder()
			.set_uri("http://traefik.traefik.svc.cluster.local:80/cloud")
			.set_bearer_token(bearer_token)
			.build_client()
	}

	fn chirp(&self) -> &chirp_client::Client {
		self.op_ctx.chirp()
	}

	fn op_ctx(&self) -> &OperationContext<()> {
		&self.op_ctx
	}
}

#[tokio::test(flavor = "multi_thread")]
async fn generic() {
	let ctx = Ctx::init().await;
	let http_client = ctx.http_client(ctx.auth_token.clone());

	// MARK: Setup
	// Create temp region
	let primary_region_id = {
		tracing::info!("setup region");

		let region_res = op!([ctx] faker_region {}).await.unwrap();
		let region_id = region_res.region_id.as_ref().unwrap().as_uuid();

		region_id
	};

	// MARK: GET /auth/inspect
	{
		tracing::info!("testing auth inspect");

		let res = http_client.inspect().send().await.unwrap();

		tracing::info!(agent = ?res.agent, "auth agent");
	}

	// MARK: POST /games
	let game_id = {
		tracing::info!("creating game");

		let name_id = util::faker::ident();
		let display_name = util::faker::display_name();

		let res = http_client
			.create_game()
			.name_id(&name_id)
			.display_name(&display_name)
			.developer_group_id(ctx.team_id.to_string())
			.send()
			.await
			.unwrap();

		let game_res = op!([ctx] game_get {
			game_ids: vec![Uuid::from_str(res.game_id().unwrap()).unwrap().into()],
		})
		.await
		.unwrap();
		let game_data = game_res.games.first().unwrap();
		assert_eq!(game_data.name_id, name_id);
		assert_eq!(game_data.display_name, display_name);
		assert_eq!(
			game_data.developer_team_id.as_ref().unwrap().as_uuid(),
			ctx.team_id,
		);

		res.game_id().unwrap().to_string()
	};

	// MARK: GET /games
	{
		tracing::info!("listing games");

		let res = http_client.get_games().send().await.unwrap();

		assert_eq!(1, res.games().unwrap().len(), "wrong number of games");
		let game_res = res.games().unwrap().first().unwrap();
		assert_eq!(game_id, game_res.game_id().unwrap(), "returned wrong game");
	}

	// MARK: GET /games/{}
	{
		tracing::info!("getting full game");

		let res = http_client
			.get_game_by_id()
			.game_id(&game_id)
			.send()
			.await
			.unwrap();

		let game = res.game().unwrap();
		assert_eq!(game_id, game.game_id().unwrap(), "returned wrong game");
		assert_eq!(
			ctx.team_id.to_string(),
			game.developer_group_id().unwrap(),
			"game belongs to wrong group"
		);

		assert_eq!(2, game.namespaces().unwrap().len());
		let prod_ns_res = &game.namespaces().unwrap()[0];
		let staging_ns_res = &game.namespaces().unwrap()[1];
		assert_eq!("Production", prod_ns_res.display_name().unwrap());
		assert_eq!("Staging", staging_ns_res.display_name().unwrap());

		assert_eq!(1, game.versions().unwrap().len());
		let default_version_res = &game.versions().unwrap()[0];
		assert_eq!("0.0.1", default_version_res.display_name().unwrap());

		assert!(
			!game.available_regions().unwrap().is_empty(),
			"missing regions"
		);
		assert!(
			game.available_regions()
				.unwrap()
				.iter()
				.any(|x| x.region_id().unwrap() == primary_region_id.to_string()),
			"created region doesn't exist"
		);
	}

	// MARK: POST /games/{}/cdn/sites
	let site_id = {
		tracing::info!("uploading cdn site");

		const INDEX_BODY: &[u8] = b"Hello, world!";

		let res = {
			let display_name = util::faker::display_name();

			http_client
				.create_game_cdn_site()
				.game_id(&game_id)
				.files(
					model::upload_prepare_file::Builder::default()
						.path("index.html")
						.content_type("text/html")
						.content_length(INDEX_BODY.len() as i64)
						.build(),
				)
				.display_name(display_name)
				.send()
				.await
				.unwrap()
		};

		{
			tracing::info!("uploading file");

			let index_presigned_req = res.presigned_requests().unwrap().first().unwrap();
			let res = reqwest::Client::new()
				.put(index_presigned_req.url().unwrap())
				.header(http::header::CONTENT_TYPE, "text/html")
				.header(http::header::CONTENT_LENGTH, INDEX_BODY.len())
				.body(INDEX_BODY)
				.send()
				.await
				.unwrap();
			tracing::info!(status = %res.status(), "upload response");
			assert!(res.status().is_success(), "failed to upload site");
		}

		{
			tracing::info!("completing upload");

			let _res = http_client
				.complete_upload()
				.upload_id(res.upload_id().unwrap())
				.send()
				.await
				.unwrap();
		}

		res.site_id().unwrap().to_string()
	};

	// MARK: POST /games/{}/builds
	let build_id = {
		tracing::info!("creating game build");

		let (image_tag, image_body) = fetch_test_image().await;

		let display_name = util::faker::display_name();

		let res = http_client
			.create_game_build()
			.game_id(&game_id)
			.display_name(display_name)
			.image_tag(image_tag)
			.image_file(
				model::upload_prepare_file::Builder::default()
					.path("image.tar")
					.content_type("application/x-tar")
					.content_length(image_body.len() as i64)
					.build(),
			)
			.send()
			.await
			.unwrap();

		{
			tracing::info!("uploading file");

			let res = reqwest::Client::new()
				.put(res.image_presigned_request().unwrap().url().unwrap())
				.header(http::header::CONTENT_TYPE, "application/x-tar")
				.header(http::header::CONTENT_LENGTH, image_body.len())
				.body(image_body)
				.send()
				.await
				.unwrap();
			tracing::info!(status = %res.status(), "upload response");
			assert!(res.status().is_success(), "failed to upload build");
		}

		{
			tracing::info!("completing upload");

			let _res = http_client
				.complete_upload()
				.upload_id(res.upload_id().unwrap())
				.send()
				.await
				.unwrap();
		}

		res.build_id().unwrap().to_string()
	};

	// MARK: GET /games/{}/cdn/sites
	{
		tracing::info!("listing cdn");

		let res = http_client
			.list_game_cdn_sites()
			.game_id(&game_id)
			.send()
			.await
			.unwrap();

		assert!(
			res.sites()
				.unwrap()
				.iter()
				.any(|u| u.site_id().unwrap() == site_id),
			"did not return upload"
		);
	}

	// MARK: GET /games/{}/builds
	{
		tracing::info!("listing builds");

		let res = http_client
			.list_game_builds()
			.game_id(&game_id)
			.send()
			.await
			.unwrap();

		assert!(
			res.builds()
				.unwrap()
				.iter()
				.any(|u| u.build_id().unwrap() == build_id),
			"did not return upload"
		);
	}

	// MARK: POST /games/{}/versions
	let (version_id, mm_version_data) = {
		tracing::info!("creating version");

		let res = http_client
			.create_game_version()
			.game_id(&game_id)
			.display_name("test-version")
			.config(build_test_version_config(
				primary_region_id.to_string(),
				site_id,
				build_id,
			))
			.send()
			.await
			.unwrap();

		let version_get_res = op!([ctx] mm_config_version_get {
			version_ids: vec![Uuid::from_str(res.version_id().unwrap()).unwrap().into()],
		})
		.await
		.unwrap();
		let version_data = version_get_res.versions.first().unwrap().clone();

		(res.version_id().unwrap().to_string(), version_data)
	};

	// MARK: GET /games/{}/versions/{}
	{
		tracing::info!("reading version");

		let res = http_client
			.get_game_version_by_id()
			.game_id(&game_id)
			.version_id(&version_id)
			.send()
			.await
			.unwrap();

		assert_eq!(
			"test-version",
			res.version().unwrap().display_name().unwrap()
		);
	}

	// MARK: POST /games/{}/namespaces
	let namespace_id = {
		tracing::info!("creating namespace");

		let res = http_client
			.create_game_namespace()
			.game_id(&game_id)
			.display_name("Test Namespace")
			.version_id(&version_id)
			.name_id("test-ns")
			.send()
			.await
			.unwrap();

		res.namespace_id().unwrap().to_string()
	};

	// MARK: GET /games/{}/namespaces/{}
	{
		tracing::info!("reading namespaces");

		let _res = http_client
			.get_game_namespace_by_id()
			.game_id(&game_id)
			.namespace_id(&namespace_id)
			.send()
			.await
			.unwrap();
	}

	// MARK: GET /games/{}/namespaces/{}/analytics/matchmaker/live (no matchmaker)
	{
		tracing::info!("reading matchmaker analytics without matchmaker");

		let res = http_client
			.get_namespace_analytics_matchmaker_live()
			.game_id(&game_id)
			.namespace_id(&namespace_id)
			.send()
			.await
			.unwrap();

		assert!(res.lobbies().unwrap().is_empty());
	}

	// MARK: PUT /games/{}/namespaces/{}/version
	{
		tracing::info!("setting namespace version");

		let _res = http_client
			.update_game_namespace_version()
			.game_id(&game_id)
			.namespace_id(&namespace_id)
			.version_id(&version_id)
			.send()
			.await
			.unwrap();

		let ns_get_res = op!([ctx] game_namespace_get {
			namespace_ids: vec![Uuid::from_str(namespace_id.as_str()).unwrap().into()],
		})
		.await
		.unwrap();
		let ns_res = ns_get_res.namespaces.first().expect("ns doesn't exist");
		assert_eq!(
			version_id,
			ns_res.version_id.as_ref().unwrap().as_uuid().to_string(),
			"version not updated"
		);
	}

	// MARK: GET /games/{}/namespaces/{}/analytics/matchmaker/live (with matchmaker)
	{
		tracing::info!("reading matchmaker analytics with matchmaker");

		let lobby_groups = &mm_version_data.config_meta.as_ref().unwrap().lobby_groups;
		let mut all_lobby_ids = Vec::new();
		for lobby_group in lobby_groups {
			let lobby_id = Uuid::new_v4();
			msg!([ctx] mm::msg::lobby_create(lobby_id) -> mm::msg::lobby_create_complete {
				lobby_id: Some(lobby_id.into()),
				namespace_id: Some(Uuid::from_str(namespace_id.as_str()).unwrap().into()),
				lobby_group_id: lobby_group.lobby_group_id,
				region_id: Some(primary_region_id.into()),
				create_ray_id: None,
				preemptively_created: false,

				creator_user_id: None,
				is_custom: false,
				publicity: None,
				lobby_config_json: None,
				dynamic_max_players: None,
			})
			.await
			.unwrap();

			all_lobby_ids.push(lobby_id);
		}

		let res = http_client
			.get_namespace_analytics_matchmaker_live()
			.game_id(&game_id)
			.namespace_id(&namespace_id)
			.send()
			.await
			.unwrap();

		for lobby_id in &all_lobby_ids {
			assert!(
				res.lobbies()
					.unwrap()
					.iter()
					.any(|l| l.lobby_id().unwrap() == lobby_id.to_string()),
				"did not list created lobby"
			);
		}
	}

	// MARK: POST /games/{}/namespaces/{}/tokens/public
	{
		tracing::info!("creating public namespace token");

		let _res = http_client
			.create_game_namespace_token_public()
			.game_id(&game_id)
			.namespace_id(&namespace_id)
			.send()
			.await
			.unwrap();
	}

	// MARK: POST /games/{}/namespaces/{}/tokens/development
	{
		tracing::info!("creating development namespace token");

		let _res = http_client
			.create_game_namespace_token_development()
			.game_id(&game_id)
			.namespace_id(&namespace_id)
			.hostname("127.0.0.1")
			.lobby_ports(
				model::lobby_group_runtime_docker_port::Builder::default()
					.label("test")
					.target_port(80)
					.proxy_protocol(model::ProxyProtocol::Https)
					.build(),
			)
			.send()
			.await
			.unwrap();
	}

	// MARK: POST /games/{}/tokens/cloud
	let cloud_token_auth_token = {
		tracing::info!("creating cloud token");

		let res = http_client
			.create_cloud_token()
			.game_id(&game_id)
			.send()
			.await
			.unwrap();

		res.token().unwrap().to_string()
	};

	// MARK: GET /games/{} (with cloud token)
	{
		tracing::info!("getting full game with cloud token");

		let http_client = ctx.http_client(cloud_token_auth_token);

		let _res = http_client
			.get_game_by_id()
			.game_id(&game_id)
			.send()
			.await
			.unwrap();
	}

	// MARK: POST /games/{}/version/validate
	{
		tracing::info!("validating game version");

		let res = http_client
			.validate_game_version()
			.game_id(&game_id)
			.display_name("   bad name")
			.config(
				model::cloud_version_config::Builder::default()
					.cdn(
						model::cdn_version_config::Builder::default()
							.set_site_id(None)
							.build(),
					)
					.matchmaker(
						model::matchmaker_version_config::Builder::default()
							.set_lobby_groups(Some(vec![
								model::lobby_group::Builder::default()
									.name_id("name".to_owned())
									.set_regions(Some(Vec::new()))
									.max_players_normal(33)
									.max_players_direct(0)
									.max_players_party(16)
									.runtime(model::LobbyGroupRuntime::Docker(
										model::lobby_group_runtime_docker::Builder::default()
											.set_build_id(None)
											.set_args(Some(Vec::new()))
											.set_ports(Some(vec![
												model::lobby_group_runtime_docker_port::Builder::default()
										.label("http")
										.target_port(80)
										.proxy_protocol(model::ProxyProtocol::Http)
										.build(),
										model::lobby_group_runtime_docker_port::Builder::default()
										.label("https")
										.target_port(80)
										.proxy_protocol(model::ProxyProtocol::Https)
										.build(),
											]))
											.set_env_vars(Some(vec![
												model::lobby_group_runtime_docker_env_var::Builder::default()
										.key("key")
										.value("value")
										.build(),
										model::lobby_group_runtime_docker_env_var::Builder::default()
										.key("key")
										.value("value")
										.build(),
											]))
											.build(),
									))
									.build(),
								model::lobby_group::Builder::default()
									.name_id("name".to_owned())
									.regions(
										model::lobby_group_region::Builder::default()
											.region_id(Uuid::new_v4().to_string())
											.tier_name_id(util_mm::test::TIER_NAME_ID)
											.build(),
									)
									.max_players_normal(33)
									.max_players_direct(0)
									.max_players_party(16)
									.runtime(model::LobbyGroupRuntime::Docker(
										model::lobby_group_runtime_docker::Builder::default()
											.set_build_id(None)
											.set_args(Some(Vec::new()))
											.set_ports(Some(Vec::new()))
											.set_env_vars(Some(Vec::new()))
											.build(),
									))
									.build(),
							]))
							.set_captcha(None)
							.build(),
					)
					.build(),
			)
			.send()
			.await
			.unwrap();

		assert_eq!(res.errors().unwrap().len(), 11, "validation failed");
	}

	// MARK: POST /games/{}/namespace/validate
	{
		tracing::info!("validating game namespace");

		let res = http_client
			.validate_game_namespace()
			.game_id(&game_id)
			.name_id(" bad-name-id")
			.display_name(util::faker::display_name())
			.send()
			.await
			.unwrap();

		assert_eq!(res.errors().unwrap().len(), 1, "validation failed");
	}

	// MARK: POST /games/validate
	{
		tracing::info!("validating game");

		let res = http_client
			.validate_game()
			.name_id(" bad-name-id")
			.display_name(util::faker::display_name())
			.send()
			.await
			.unwrap();

		assert_eq!(res.errors().unwrap().len(), 1, "validation failed");
	}

	// MARK: POST /groups/validate
	{
		tracing::info!("validating group");

		let res = http_client
			.validate_group()
			.display_name("bad display   name")
			.send()
			.await
			.unwrap();

		assert_eq!(res.errors().unwrap().len(), 1, "validation failed");
	}

	// MARK: POST /games/{}/namespaces/{}/domains
	{
		tracing::info!("adding domain");

		let _res = http_client
			.add_namespace_domain()
			.game_id(&game_id)
			.namespace_id(&namespace_id)
			.domain("example.com")
			.send()
			.await
			.unwrap();

		let ns_res = op!([ctx] cloud_namespace_get {
			namespace_ids: vec![Uuid::from_str(namespace_id.as_str()).unwrap().into()],
		})
		.await
		.unwrap();

		assert!(
			ns_res
				.namespaces
				.first()
				.unwrap()
				.config
				.clone()
				.unwrap()
				.cdn
				.unwrap()
				.domains
				.iter()
				.any(|domain| domain.domain == "example.com"),
			"domain was not added"
		);
	}

	// MARK: DELETE /games/{}/namespaces/{}/domains/{}
	{
		tracing::info!("removing domain");

		let _res = http_client
			.remove_namespace_domain()
			.game_id(&game_id)
			.namespace_id(&namespace_id)
			.domain("example.com")
			.send()
			.await
			.unwrap();

		let ns_res = op!([ctx] cloud_namespace_get {
			namespace_ids: vec![Uuid::from_str(namespace_id.as_str()).unwrap().into()],
		})
		.await
		.unwrap();

		assert!(
			!ns_res
				.namespaces
				.first()
				.unwrap()
				.config
				.clone()
				.unwrap()
				.cdn
				.unwrap()
				.domains
				.iter()
				.any(|domain| domain.domain == "example.com"),
			"domain was not removed"
		);
	}

	// MARK: POST /games/{}/namespaces/{}/auth-user
	{
		tracing::info!("adding auth user");

		let _res = http_client
			.update_namespace_cdn_auth_user()
			.game_id(&game_id)
			.namespace_id(&namespace_id)
			.user("test-user")
			.password(util::faker::bcrypt().1)
			.send()
			.await
			.unwrap();

		let ns_res = op!([ctx] cloud_namespace_get {
			namespace_ids: vec![Uuid::from_str(namespace_id.as_str()).unwrap().into()],
		})
		.await
		.unwrap();

		assert!(
			ns_res
				.namespaces
				.first()
				.unwrap()
				.config
				.clone()
				.unwrap()
				.cdn
				.unwrap()
				.auth_user_list
				.iter()
				.any(|user| user.user == "test-user"),
			"auth user was not added"
		);
	}

	// MARK: DELETE /games/{}/namespaces/{}/auth-user/{}
	{
		tracing::info!("removing auth user");

		let _res = http_client
			.remove_namespace_cdn_auth_user()
			.game_id(&game_id)
			.namespace_id(&namespace_id)
			.user("test-user")
			.send()
			.await
			.unwrap();

		let ns_res = op!([ctx] cloud_namespace_get {
			namespace_ids: vec![Uuid::from_str(namespace_id.as_str()).unwrap().into()],
		})
		.await
		.unwrap();

		assert!(
			!ns_res
				.namespaces
				.first()
				.unwrap()
				.config
				.clone()
				.unwrap()
				.cdn
				.unwrap()
				.auth_user_list
				.iter()
				.any(|user| user.user == "test-user"),
			"auth user was not removed"
		);
	}

	// TODO: Test forbidden
	// TODO: Test game cloud token
}

fn build_test_version_config(
	region_id: String,
	site_id: String,
	build_id: String,
) -> model::CloudVersionConfig {
	model::cloud_version_config::Builder::default()
		.cdn(
			model::cdn_version_config::Builder::default()
				.site_id(site_id)
				.build(),
		)
		.matchmaker(
			model::matchmaker_version_config::Builder::default()
				.set_lobby_groups(Some(vec![
					model::lobby_group::Builder::default()
						.name_id("test-1")
						.regions(
							model::lobby_group_region::Builder::default()
								.region_id(&region_id)
								.tier_name_id(util_mm::test::TIER_NAME_ID)
								.build(),
						)
						.max_players_normal(8)
						.max_players_direct(10)
						.max_players_party(12)
						.runtime(model::LobbyGroupRuntime::Docker(
							model::lobby_group_runtime_docker::Builder::default()
								.build_id(&build_id)
								.set_args(Some(Vec::new()))
								.env_vars(
									model::lobby_group_runtime_docker_env_var::Builder::default()
										.key("HELLO")
										.value("world")
										.build(),
								)
								.network_mode(model::NetworkMode::Bridge)
								.ports(
									model::lobby_group_runtime_docker_port::Builder::default()
										.label("http")
										.target_port(80)
										.proxy_protocol(model::ProxyProtocol::Http)
										.build(),
								)
								.build(),
						))
						.build(),
					model::lobby_group::Builder::default()
						.name_id("test-2")
						.regions(
							model::lobby_group_region::Builder::default()
								.region_id(&region_id)
								.tier_name_id(util_mm::test::TIER_NAME_ID)
								.build(),
						)
						.max_players_normal(8)
						.max_players_direct(10)
						.max_players_party(12)
						.runtime(model::LobbyGroupRuntime::Docker(
							model::lobby_group_runtime_docker::Builder::default()
								.build_id(&build_id)
								.set_args(Some(Vec::new()))
								.env_vars(
									model::lobby_group_runtime_docker_env_var::Builder::default()
										.key("HELLO")
										.value("world")
										.build(),
								)
								.network_mode(model::NetworkMode::Host)
								.ports(
									model::lobby_group_runtime_docker_port::Builder::default()
										.label("http")
										.target_port(80)
										.proxy_protocol(model::ProxyProtocol::Http)
										.build(),
								)
								.ports(
									model::lobby_group_runtime_docker_port::Builder::default()
										.label("udp-range")
										.port_range(
											model::port_range::Builder::default()
												.min(26000)
												.max(27000)
												.build(),
										)
										.proxy_protocol(model::ProxyProtocol::Udp)
										.build(),
								)
								.ports(
									model::lobby_group_runtime_docker_port::Builder::default()
										.label("udp-single")
										.port_range(
											model::port_range::Builder::default()
												.min(28000)
												.max(28000)
												.build(),
										)
										.proxy_protocol(model::ProxyProtocol::Udp)
										.build(),
								)
								.build(),
						))
						.build(),
				]))
				.build(),
		)
		.build()
}

async fn fetch_test_image() -> (String, bytes::Bytes) {
	todo!()
}
=======
// TODO: Rewrite in fern api

// use std::{str::FromStr, sync::Once};

// use proto::{
// 	backend::{self, pkg::*},
// 	common,
// };
// use rivet_api::models;
// use rivet_operation::prelude::*;

// static GLOBAL_INIT: Once = Once::new();

// struct Ctx {
// 	op_ctx: OperationContext<()>,
// 	auth_token: String,
// 	team_id: Uuid,
// }

// impl Ctx {
// 	async fn init() -> Ctx {
// 		GLOBAL_INIT.call_once(|| {
// 			tracing_subscriber::fmt()
// 				.pretty()
// 				.with_max_level(tracing::Level::INFO)
// 				.with_target(false)
// 				.init();
// 		});

// 		let pools = rivet_pools::from_env("api-cloud-test").await.unwrap();
// 		let cache = rivet_cache::CacheInner::new(
// 			"api-cloud-test".to_string(),
// 			std::env::var("RIVET_SOURCE_HASH").unwrap(),
// 			pools.redis_cache().unwrap(),
// 		);
// 		let client = chirp_client::SharedClient::from_env(pools.clone())
// 			.expect("create client")
// 			.wrap_new("api-cloud-test");
// 		let conn = rivet_connection::Connection::new(client, pools, cache);
// 		let op_ctx = OperationContext::new(
// 			"api-cloud-test".to_string(),
// 			std::time::Duration::from_secs(60),
// 			conn,
// 			Uuid::new_v4(),
// 			Uuid::new_v4(),
// 			util::timestamp::now(),
// 			util::timestamp::now(),
// 			(),
// 			Vec::new(),
// 		);

// 		// Create temp team
// 		let (team_id, _team_user_ids, primary_user_id) = {
// 			// Create team
// 			tracing::info!("setup team");
// 			let create_res = op!([op_ctx] faker_team {
// 				is_dev: true,
// 				..Default::default()
// 			})
// 			.await
// 			.unwrap();
// 			let team_id = create_res.team_id.expect("team id").as_uuid();
// 			let member_user_ids = create_res
// 				.member_user_ids
// 				.iter()
// 				.map(common::Uuid::as_uuid)
// 				.collect::<Vec<_>>();
// 			let primary_user_id = member_user_ids.first().cloned().unwrap();

// 			// Register user
// 			op!([op_ctx] user_identity_create {
// 				user_id: Some(primary_user_id.into()),
// 				identity: Some(backend::user_identity::Identity {
// 					kind: Some(backend::user_identity::identity::Kind::Email(backend::user_identity::identity::Email {
// 						email: util::faker::email()
// 					}))
// 				})
// 			})
// 			.await
// 			.unwrap();

// 			(team_id, member_user_ids, primary_user_id)
// 		};

// 		// MARK: Setup auth
// 		// Encode user token
// 		let auth_token = {
// 			let token_res = op!([op_ctx] token_create {
// 				issuer: "test".into(),
// 				token_config: Some(token::create::request::TokenConfig {
// 					ttl: util::duration::hours(1),
// 				}),
// 				refresh_token_config: None,
// 				client: Some(backend::net::ClientInfo {
// 					user_agent: Some("Test".into()),
// 					remote_address: Some("0.0.0.0".into()),
// 				}),
// 				kind: Some(token::create::request::Kind::New(token::create::request::KindNew {
// 					entitlements: vec![
// 						proto::claims::Entitlement {
// 							kind: Some(
// 								proto::claims::entitlement::Kind::User(proto::claims::entitlement::User {
// 									user_id: Some(primary_user_id.into()),
// 								})
// 							)
// 						}
// 					],
// 				})),
// 				label: Some("usr".into()),
// 				..Default::default()
// 			})
// 			.await
// 			.unwrap();
// 			let token = token_res.token.unwrap();

// 			token.token
// 		};

// 		Ctx {
// 			op_ctx,
// 			team_id,
// 			auth_token,
// 		}
// 	}

// 	fn http_client(&self, bearer_token: String) -> rivet_cloud::ClientWrapper {
// 		rivet_cloud::Config::builder()
// 			.set_uri("http://traefik.traefik.svc.cluster.local:80/cloud")
// 			.set_bearer_token(bearer_token)
// 			.build_client()
// 	}

// 	fn chirp(&self) -> &chirp_client::Client {
// 		self.op_ctx.chirp()
// 	}

// 	fn op_ctx(&self) -> &OperationContext<()> {
// 		&self.op_ctx
// 	}
// }

// #[tokio::test(flavor = "multi_thread")]
// async fn generic() {
// 	let ctx = Ctx::init().await;
// 	let http_client = ctx.http_client(ctx.auth_token.clone());

// 	// MARK: Setup
// 	// Create temp region
// 	let primary_region_id = {
// 		tracing::info!("setup region");

// 		let region_res = op!([ctx] faker_region {}).await.unwrap();
// 		let region_id = region_res.region_id.as_ref().unwrap().as_uuid();

// 		region_id
// 	};

// 	// MARK: GET /auth/inspect
// 	{
// 		tracing::info!("testing auth inspect");

// 		let res = http_client.inspect().send().await.unwrap();

// 		tracing::info!(agent = ?res.agent, "auth agent");
// 	}

// 	// MARK: POST /games
// 	let game_id = {
// 		tracing::info!("creating game");

// 		let name_id = util::faker::ident();
// 		let display_name = util::faker::display_name();

// 		let res = http_client
// 			.create_game()
// 			.name_id(&name_id)
// 			.display_name(&display_name)
// 			.developer_group_id(ctx.team_id.to_string())
// 			.send()
// 			.await
// 			.unwrap();

// 		let game_res = op!([ctx] game_get {
// 			game_ids: vec![Uuid::from_str(res.game_id().unwrap()).unwrap().into()],
// 		})
// 		.await
// 		.unwrap();
// 		let game_data = game_res.games.first().unwrap();
// 		assert_eq!(game_data.name_id, name_id);
// 		assert_eq!(game_data.display_name, display_name);
// 		assert_eq!(
// 			game_data.developer_team_id.as_ref().unwrap().as_uuid(),
// 			ctx.team_id,
// 		);

// 		res.game_id().unwrap().to_string()
// 	};

// 	// MARK: GET /games
// 	{
// 		tracing::info!("listing games");

// 		let res = http_client.get_games().send().await.unwrap();

// 		assert_eq!(1, res.games().unwrap().len(), "wrong number of games");
// 		let game_res = res.games().unwrap().first().unwrap();
// 		assert_eq!(game_id, game_res.game_id().unwrap(), "returned wrong game");
// 	}

// 	// MARK: GET /games/{}
// 	{
// 		tracing::info!("getting full game");

// 		let res = http_client
// 			.get_game_by_id()
// 			.game_id(&game_id)
// 			.send()
// 			.await
// 			.unwrap();

// 		let game = res.game().unwrap();
// 		assert_eq!(game_id, game.game_id().unwrap(), "returned wrong game");
// 		assert_eq!(
// 			ctx.team_id.to_string(),
// 			game.developer_group_id().unwrap(),
// 			"game belongs to wrong group"
// 		);

// 		assert_eq!(2, game.namespaces().unwrap().len());
// 		let prod_ns_res = &game.namespaces().unwrap()[0];
// 		let staging_ns_res = &game.namespaces().unwrap()[1];
// 		assert_eq!("Production", prod_ns_res.display_name().unwrap());
// 		assert_eq!("Staging", staging_ns_res.display_name().unwrap());

// 		assert_eq!(1, game.versions().unwrap().len());
// 		let default_version_res = &game.versions().unwrap()[0];
// 		assert_eq!("0.0.1", default_version_res.display_name().unwrap());

// 		assert!(
// 			!game.available_regions().unwrap().is_empty(),
// 			"missing regions"
// 		);
// 		assert!(
// 			game.available_regions()
// 				.unwrap()
// 				.iter()
// 				.any(|x| x.region_id().unwrap() == primary_region_id.to_string()),
// 			"created region doesn't exist"
// 		);
// 	}

// 	// MARK: POST /games/{}/cdn/sites
// 	let site_id = {
// 		tracing::info!("uploading cdn site");

// 		const INDEX_BODY: &[u8] = b"Hello, world!";

// 		let res = {
// 			let display_name = util::faker::display_name();

// 			http_client
// 				.create_game_cdn_site()
// 				.game_id(&game_id)
// 				.files(
// 					model::upload_prepare_file::Builder::default()
// 						.path("index.html")
// 						.content_type("text/html")
// 						.content_length(INDEX_BODY.len() as i64)
// 						.build(),
// 				)
// 				.display_name(display_name)
// 				.send()
// 				.await
// 				.unwrap()
// 		};

// 		{
// 			tracing::info!("uploading file");

// 			let index_presigned_req = res.presigned_requests().unwrap().first().unwrap();
// 			let res = reqwest::Client::new()
// 				.put(index_presigned_req.url().unwrap())
// 				.header(http::header::CONTENT_TYPE, "text/html")
// 				.header(http::header::CONTENT_LENGTH, INDEX_BODY.len())
// 				.body(INDEX_BODY)
// 				.send()
// 				.await
// 				.unwrap();
// 			tracing::info!(status = %res.status(), "upload response");
// 			assert!(res.status().is_success(), "failed to upload site");
// 		}

// 		{
// 			tracing::info!("completing upload");

// 			let _res = http_client
// 				.complete_upload()
// 				.upload_id(res.upload_id().unwrap())
// 				.send()
// 				.await
// 				.unwrap();
// 		}

// 		res.site_id().unwrap().to_string()
// 	};

// 	// MARK: POST /games/{}/builds
// 	let build_id = {
// 		tracing::info!("creating game build");

// 		let (image_tag, image_body) = fetch_test_image().await;

// 		let display_name = util::faker::display_name();

// 		let res = http_client
// 			.create_game_build()
// 			.game_id(&game_id)
// 			.display_name(display_name)
// 			.image_tag(image_tag)
// 			.image_file(
// 				model::upload_prepare_file::Builder::default()
// 					.path("image.tar")
// 					.content_type("application/x-tar")
// 					.content_length(image_body.len() as i64)
// 					.build(),
// 			)
// 			.send()
// 			.await
// 			.unwrap();

// 		{
// 			tracing::info!("uploading file");

// 			let res = reqwest::Client::new()
// 				.put(res.image_presigned_request().unwrap().url().unwrap())
// 				.header(http::header::CONTENT_TYPE, "application/x-tar")
// 				.header(http::header::CONTENT_LENGTH, image_body.len())
// 				.body(image_body)
// 				.send()
// 				.await
// 				.unwrap();
// 			tracing::info!(status = %res.status(), "upload response");
// 			assert!(res.status().is_success(), "failed to upload build");
// 		}

// 		{
// 			tracing::info!("completing upload");

// 			let _res = http_client
// 				.complete_upload()
// 				.upload_id(res.upload_id().unwrap())
// 				.send()
// 				.await
// 				.unwrap();
// 		}

// 		res.build_id().unwrap().to_string()
// 	};

// 	// MARK: GET /games/{}/cdn/sites
// 	{
// 		tracing::info!("listing cdn");

// 		let res = http_client
// 			.list_game_cdn_sites()
// 			.game_id(&game_id)
// 			.send()
// 			.await
// 			.unwrap();

// 		assert!(
// 			res.sites()
// 				.unwrap()
// 				.iter()
// 				.any(|u| u.site_id().unwrap() == site_id),
// 			"did not return upload"
// 		);
// 	}

// 	// MARK: GET /games/{}/builds
// 	{
// 		tracing::info!("listing builds");

// 		let res = http_client
// 			.list_game_builds()
// 			.game_id(&game_id)
// 			.send()
// 			.await
// 			.unwrap();

// 		assert!(
// 			res.builds()
// 				.unwrap()
// 				.iter()
// 				.any(|u| u.build_id().unwrap() == build_id),
// 			"did not return upload"
// 		);
// 	}

// 	// MARK: POST /games/{}/versions
// 	let (version_id, mm_version_data) = {
// 		tracing::info!("creating version");

// 		let res = http_client
// 			.create_game_version()
// 			.game_id(&game_id)
// 			.display_name("test-version")
// 			.config(build_test_version_config(
// 				primary_region_id.to_string(),
// 				site_id,
// 				build_id,
// 			))
// 			.send()
// 			.await
// 			.unwrap();

// 		let version_get_res = op!([ctx] mm_config_version_get {
// 			version_ids: vec![Uuid::from_str(res.version_id().unwrap()).unwrap().into()],
// 		})
// 		.await
// 		.unwrap();
// 		let version_data = version_get_res.versions.first().unwrap().clone();

// 		(res.version_id().unwrap().to_string(), version_data)
// 	};

// 	// MARK: GET /games/{}/versions/{}
// 	{
// 		tracing::info!("reading version");

// 		let res = http_client
// 			.get_game_version_by_id()
// 			.game_id(&game_id)
// 			.version_id(&version_id)
// 			.send()
// 			.await
// 			.unwrap();

// 		assert_eq!(
// 			"test-version",
// 			res.version().unwrap().display_name().unwrap()
// 		);
// 	}

// 	// MARK: POST /games/{}/namespaces
// 	let namespace_id = {
// 		tracing::info!("creating namespace");

// 		let res = http_client
// 			.create_game_namespace()
// 			.game_id(&game_id)
// 			.display_name("Test Namespace")
// 			.version_id(&version_id)
// 			.name_id("test-ns")
// 			.send()
// 			.await
// 			.unwrap();

// 		res.namespace_id().unwrap().to_string()
// 	};

// 	// MARK: GET /games/{}/namespaces/{}
// 	{
// 		tracing::info!("reading namespaces");

// 		let _res = http_client
// 			.get_game_namespace_by_id()
// 			.game_id(&game_id)
// 			.namespace_id(&namespace_id)
// 			.send()
// 			.await
// 			.unwrap();
// 	}

// 	// MARK: GET /games/{}/namespaces/{}/analytics/matchmaker/live (no matchmaker)
// 	{
// 		tracing::info!("reading matchmaker analytics without matchmaker");

// 		let res = http_client
// 			.get_namespace_analytics_matchmaker_live()
// 			.game_id(&game_id)
// 			.namespace_id(&namespace_id)
// 			.send()
// 			.await
// 			.unwrap();

// 		assert!(res.lobbies().unwrap().is_empty());
// 	}

// 	// MARK: PUT /games/{}/namespaces/{}/version
// 	{
// 		tracing::info!("setting namespace version");

// 		let _res = http_client
// 			.update_game_namespace_version()
// 			.game_id(&game_id)
// 			.namespace_id(&namespace_id)
// 			.version_id(&version_id)
// 			.send()
// 			.await
// 			.unwrap();

// 		let ns_get_res = op!([ctx] game_namespace_get {
// 			namespace_ids: vec![Uuid::from_str(namespace_id.as_str()).unwrap().into()],
// 		})
// 		.await
// 		.unwrap();
// 		let ns_res = ns_get_res.namespaces.first().expect("ns doesn't exist");
// 		assert_eq!(
// 			version_id,
// 			ns_res.version_id.as_ref().unwrap().as_uuid().to_string(),
// 			"version not updated"
// 		);
// 	}

// 	// MARK: GET /games/{}/namespaces/{}/analytics/matchmaker/live (with matchmaker)
// 	{
// 		tracing::info!("reading matchmaker analytics with matchmaker");

// 		let lobby_groups = &mm_version_data.config_meta.as_ref().unwrap().lobby_groups;
// 		let mut all_lobby_ids = Vec::new();
// 		for lobby_group in lobby_groups {
// 			let lobby_id = Uuid::new_v4();
// 			msg!([ctx] mm::msg::lobby_create(lobby_id) -> mm::msg::lobby_create_complete {
// 				lobby_id: Some(lobby_id.into()),
// 				namespace_id: Some(Uuid::from_str(namespace_id.as_str()).unwrap().into()),
// 				lobby_group_id: lobby_group.lobby_group_id,
// 				region_id: Some(primary_region_id.into()),
// 				create_ray_id: None,
// 				preemptively_created: false,

// 				creator_user_id: None,
// 				is_custom: false,
// 				publicity: None,
// 				lobby_config_json: None,
// 				dynamic_max_players: None,
// 			})
// 			.await
// 			.unwrap();

// 			all_lobby_ids.push(lobby_id);
// 		}

// 		let res = http_client
// 			.get_namespace_analytics_matchmaker_live()
// 			.game_id(&game_id)
// 			.namespace_id(&namespace_id)
// 			.send()
// 			.await
// 			.unwrap();

// 		for lobby_id in &all_lobby_ids {
// 			assert!(
// 				res.lobbies()
// 					.unwrap()
// 					.iter()
// 					.any(|l| l.lobby_id().unwrap() == lobby_id.to_string()),
// 				"did not list created lobby"
// 			);
// 		}
// 	}

// 	// MARK: POST /games/{}/namespaces/{}/tokens/public
// 	{
// 		tracing::info!("creating public namespace token");

// 		let _res = http_client
// 			.create_game_namespace_token_public()
// 			.game_id(&game_id)
// 			.namespace_id(&namespace_id)
// 			.send()
// 			.await
// 			.unwrap();
// 	}

// 	// MARK: POST /games/{}/namespaces/{}/tokens/development
// 	{
// 		tracing::info!("creating development namespace token");

// 		let _res = http_client
// 			.create_game_namespace_token_development()
// 			.game_id(&game_id)
// 			.namespace_id(&namespace_id)
// 			.hostname("127.0.0.1")
// 			.lobby_ports(
// 				model::lobby_group_runtime_docker_port::Builder::default()
// 					.label("test")
// 					.target_port(80)
// 					.proxy_protocol(model::ProxyProtocol::Https)
// 					.build(),
// 			)
// 			.send()
// 			.await
// 			.unwrap();
// 	}

// 	// MARK: POST /games/{}/tokens/cloud
// 	let cloud_token_auth_token = {
// 		tracing::info!("creating cloud token");

// 		let res = http_client
// 			.create_cloud_token()
// 			.game_id(&game_id)
// 			.send()
// 			.await
// 			.unwrap();

// 		res.token().unwrap().to_string()
// 	};

// 	// MARK: GET /games/{} (with cloud token)
// 	{
// 		tracing::info!("getting full game with cloud token");

// 		let http_client = ctx.http_client(cloud_token_auth_token);

// 		let _res = http_client
// 			.get_game_by_id()
// 			.game_id(&game_id)
// 			.send()
// 			.await
// 			.unwrap();
// 	}

// 	// MARK: POST /games/{}/version/validate
// 	{
// 		tracing::info!("validating game version");

// 		let res = http_client
// 			.validate_game_version()
// 			.game_id(&game_id)
// 			.display_name("   bad name")
// 			.config(
// 				model::cloud_version_config::Builder::default()
// 					.cdn(
// 						model::cdn_version_config::Builder::default()
// 							.set_site_id(None)
// 							.build(),
// 					)
// 					.matchmaker(
// 						model::matchmaker_version_config::Builder::default()
// 							.set_lobby_groups(Some(vec![
// 								model::lobby_group::Builder::default()
// 									.name_id("name".to_owned())
// 									.set_regions(Some(Vec::new()))
// 									.max_players_normal(33)
// 									.max_players_direct(0)
// 									.max_players_party(16)
// 									.runtime(model::LobbyGroupRuntime::Docker(
// 										model::lobby_group_runtime_docker::Builder::default()
// 											.set_build_id(None)
// 											.set_args(Some(Vec::new()))
// 											.set_ports(Some(vec![
// 												model::lobby_group_runtime_docker_port::Builder::default()
// 										.label("http")
// 										.target_port(80)
// 										.proxy_protocol(model::ProxyProtocol::Http)
// 										.build(),
// 										model::lobby_group_runtime_docker_port::Builder::default()
// 										.label("https")
// 										.target_port(80)
// 										.proxy_protocol(model::ProxyProtocol::Https)
// 										.build(),
// 											]))
// 											.set_env_vars(Some(vec![
// 												model::lobby_group_runtime_docker_env_var::Builder::default()
// 										.key("key")
// 										.value("value")
// 										.build(),
// 										model::lobby_group_runtime_docker_env_var::Builder::default()
// 										.key("key")
// 										.value("value")
// 										.build(),
// 											]))
// 											.build(),
// 									))
// 									.build(),
// 								model::lobby_group::Builder::default()
// 									.name_id("name".to_owned())
// 									.regions(
// 										model::lobby_group_region::Builder::default()
// 											.region_id(Uuid::new_v4().to_string())
// 											.tier_name_id(util_mm::test::TIER_NAME_ID)
// 											.build(),
// 									)
// 									.max_players_normal(33)
// 									.max_players_direct(0)
// 									.max_players_party(16)
// 									.runtime(model::LobbyGroupRuntime::Docker(
// 										model::lobby_group_runtime_docker::Builder::default()
// 											.set_build_id(None)
// 											.set_args(Some(Vec::new()))
// 											.set_ports(Some(Vec::new()))
// 											.set_env_vars(Some(Vec::new()))
// 											.build(),
// 									))
// 									.build(),
// 							]))
// 							.set_captcha(None)
// 							.build(),
// 					)
// 					.build(),
// 			)
// 			.send()
// 			.await
// 			.unwrap();

// 		assert_eq!(res.errors().unwrap().len(), 11, "validation failed");
// 	}

// 	// MARK: POST /games/{}/namespace/validate
// 	{
// 		tracing::info!("validating game namespace");

// 		let res = http_client
// 			.validate_game_namespace()
// 			.game_id(&game_id)
// 			.name_id(" bad-name-id")
// 			.display_name(util::faker::display_name())
// 			.send()
// 			.await
// 			.unwrap();

// 		assert_eq!(res.errors().unwrap().len(), 1, "validation failed");
// 	}

// 	// MARK: POST /games/validate
// 	{
// 		tracing::info!("validating game");

// 		let res = http_client
// 			.validate_game()
// 			.name_id(" bad-name-id")
// 			.display_name(util::faker::display_name())
// 			.send()
// 			.await
// 			.unwrap();

// 		assert_eq!(res.errors().unwrap().len(), 1, "validation failed");
// 	}

// 	// MARK: POST /groups/validate
// 	{
// 		tracing::info!("validating group");

// 		let res = http_client
// 			.validate_group()
// 			.display_name("bad display   name")
// 			.send()
// 			.await
// 			.unwrap();

// 		assert_eq!(res.errors().unwrap().len(), 1, "validation failed");
// 	}

// 	// MARK: POST /games/{}/namespaces/{}/domains
// 	{
// 		tracing::info!("adding domain");

// 		let _res = http_client
// 			.add_namespace_domain()
// 			.game_id(&game_id)
// 			.namespace_id(&namespace_id)
// 			.domain("example.com")
// 			.send()
// 			.await
// 			.unwrap();

// 		let ns_res = op!([ctx] cloud_namespace_get {
// 			namespace_ids: vec![Uuid::from_str(namespace_id.as_str()).unwrap().into()],
// 		})
// 		.await
// 		.unwrap();

// 		assert!(
// 			ns_res
// 				.namespaces
// 				.first()
// 				.unwrap()
// 				.config
// 				.clone()
// 				.unwrap()
// 				.cdn
// 				.unwrap()
// 				.domains
// 				.iter()
// 				.any(|domain| domain.domain == "example.com"),
// 			"domain was not added"
// 		);
// 	}

// 	// MARK: DELETE /games/{}/namespaces/{}/domains/{}
// 	{
// 		tracing::info!("removing domain");

// 		let _res = http_client
// 			.remove_namespace_domain()
// 			.game_id(&game_id)
// 			.namespace_id(&namespace_id)
// 			.domain("example.com")
// 			.send()
// 			.await
// 			.unwrap();

// 		let ns_res = op!([ctx] cloud_namespace_get {
// 			namespace_ids: vec![Uuid::from_str(namespace_id.as_str()).unwrap().into()],
// 		})
// 		.await
// 		.unwrap();

// 		assert!(
// 			!ns_res
// 				.namespaces
// 				.first()
// 				.unwrap()
// 				.config
// 				.clone()
// 				.unwrap()
// 				.cdn
// 				.unwrap()
// 				.domains
// 				.iter()
// 				.any(|domain| domain.domain == "example.com"),
// 			"domain was not removed"
// 		);
// 	}

// 	// MARK: POST /games/{}/namespaces/{}/auth-user
// 	{
// 		tracing::info!("adding auth user");

// 		let _res = http_client
// 			.update_namespace_cdn_auth_user()
// 			.game_id(&game_id)
// 			.namespace_id(&namespace_id)
// 			.user("test-user")
// 			.password(util::faker::bcrypt().1)
// 			.send()
// 			.await
// 			.unwrap();

// 		let ns_res = op!([ctx] cloud_namespace_get {
// 			namespace_ids: vec![Uuid::from_str(namespace_id.as_str()).unwrap().into()],
// 		})
// 		.await
// 		.unwrap();

// 		assert!(
// 			ns_res
// 				.namespaces
// 				.first()
// 				.unwrap()
// 				.config
// 				.clone()
// 				.unwrap()
// 				.cdn
// 				.unwrap()
// 				.auth_user_list
// 				.iter()
// 				.any(|user| user.user == "test-user"),
// 			"auth user was not added"
// 		);
// 	}

// 	// MARK: DELETE /games/{}/namespaces/{}/auth-user/{}
// 	{
// 		tracing::info!("removing auth user");

// 		let _res = http_client
// 			.remove_namespace_cdn_auth_user()
// 			.game_id(&game_id)
// 			.namespace_id(&namespace_id)
// 			.user("test-user")
// 			.send()
// 			.await
// 			.unwrap();

// 		let ns_res = op!([ctx] cloud_namespace_get {
// 			namespace_ids: vec![Uuid::from_str(namespace_id.as_str()).unwrap().into()],
// 		})
// 		.await
// 		.unwrap();

// 		assert!(
// 			!ns_res
// 				.namespaces
// 				.first()
// 				.unwrap()
// 				.config
// 				.clone()
// 				.unwrap()
// 				.cdn
// 				.unwrap()
// 				.auth_user_list
// 				.iter()
// 				.any(|user| user.user == "test-user"),
// 			"auth user was not removed"
// 		);
// 	}

// 	// TODO: Test forbidden
// 	// TODO: Test game cloud token
// }

// fn build_test_version_config(
// 	region_id: String,
// 	site_id: String,
// 	build_id: String,
// ) -> model::CloudVersionConfig {
// 	model::cloud_version_config::Builder::default()
// 		.cdn(
// 			model::cdn_version_config::Builder::default()
// 				.site_id(site_id)
// 				.build(),
// 		)
// 		.matchmaker(
// 			model::matchmaker_version_config::Builder::default()
// 				.set_lobby_groups(Some(vec![
// 					model::lobby_group::Builder::default()
// 						.name_id("test-1")
// 						.regions(
// 							model::lobby_group_region::Builder::default()
// 								.region_id(&region_id)
// 								.tier_name_id(util_mm::test::TIER_NAME_ID)
// 								.build(),
// 						)
// 						.max_players_normal(8)
// 						.max_players_direct(10)
// 						.max_players_party(12)
// 						.runtime(model::LobbyGroupRuntime::Docker(
// 							model::lobby_group_runtime_docker::Builder::default()
// 								.build_id(&build_id)
// 								.set_args(Some(Vec::new()))
// 								.env_vars(
// 									model::lobby_group_runtime_docker_env_var::Builder::default()
// 										.key("HELLO")
// 										.value("world")
// 										.build(),
// 								)
// 								.network_mode(model::NetworkMode::Bridge)
// 								.ports(
// 									model::lobby_group_runtime_docker_port::Builder::default()
// 										.label("http")
// 										.target_port(80)
// 										.proxy_protocol(model::ProxyProtocol::Http)
// 										.build(),
// 								)
// 								.build(),
// 						))
// 						.build(),
// 					model::lobby_group::Builder::default()
// 						.name_id("test-2")
// 						.regions(
// 							model::lobby_group_region::Builder::default()
// 								.region_id(&region_id)
// 								.tier_name_id(util_mm::test::TIER_NAME_ID)
// 								.build(),
// 						)
// 						.max_players_normal(8)
// 						.max_players_direct(10)
// 						.max_players_party(12)
// 						.runtime(model::LobbyGroupRuntime::Docker(
// 							model::lobby_group_runtime_docker::Builder::default()
// 								.build_id(&build_id)
// 								.set_args(Some(Vec::new()))
// 								.env_vars(
// 									model::lobby_group_runtime_docker_env_var::Builder::default()
// 										.key("HELLO")
// 										.value("world")
// 										.build(),
// 								)
// 								.network_mode(model::NetworkMode::Host)
// 								.ports(
// 									model::lobby_group_runtime_docker_port::Builder::default()
// 										.label("http")
// 										.target_port(80)
// 										.proxy_protocol(model::ProxyProtocol::Http)
// 										.build(),
// 								)
// 								.ports(
// 									model::lobby_group_runtime_docker_port::Builder::default()
// 										.label("udp-range")
// 										.port_range(
// 											model::port_range::Builder::default()
// 												.min(26000)
// 												.max(27000)
// 												.build(),
// 										)
// 										.proxy_protocol(model::ProxyProtocol::Udp)
// 										.build(),
// 								)
// 								.ports(
// 									model::lobby_group_runtime_docker_port::Builder::default()
// 										.label("udp-single")
// 										.port_range(
// 											model::port_range::Builder::default()
// 												.min(28000)
// 												.max(28000)
// 												.build(),
// 										)
// 										.proxy_protocol(model::ProxyProtocol::Udp)
// 										.build(),
// 								)
// 								.build(),
// 						))
// 						.build(),
// 				]))
// 				.build(),
// 		)
// 		.build()
// }

// async fn fetch_test_image() -> (String, bytes::Bytes) {
// 	todo!()
// }
>>>>>>> 60d41c80
<|MERGE_RESOLUTION|>--- conflicted
+++ resolved
@@ -1,1018 +1,3 @@
-<<<<<<< HEAD
-use std::{str::FromStr, sync::Once};
-
-use proto::{
-	backend::{self, pkg::*},
-	common,
-};
-use rivet_cloud::model;
-use rivet_operation::prelude::*;
-
-static GLOBAL_INIT: Once = Once::new();
-
-struct Ctx {
-	op_ctx: OperationContext<()>,
-	auth_token: String,
-	team_id: Uuid,
-}
-
-impl Ctx {
-	async fn init() -> Ctx {
-		GLOBAL_INIT.call_once(|| {
-			tracing_subscriber::fmt()
-				.pretty()
-				.with_max_level(tracing::Level::INFO)
-				.with_target(false)
-				.init();
-		});
-
-		let pools = rivet_pools::from_env("api-cloud-test").await.unwrap();
-		let cache = rivet_cache::CacheInner::new(
-			"api-cloud-test".to_string(),
-			std::env::var("RIVET_SOURCE_HASH").unwrap(),
-			pools.redis_cache().unwrap(),
-		);
-		let client = chirp_client::SharedClient::from_env(pools.clone())
-			.expect("create client")
-			.wrap_new("api-cloud-test");
-		let conn = rivet_connection::Connection::new(client, pools, cache);
-		let op_ctx = OperationContext::new(
-			"api-cloud-test".to_string(),
-			std::time::Duration::from_secs(60),
-			conn,
-			Uuid::new_v4(),
-			Uuid::new_v4(),
-			util::timestamp::now(),
-			util::timestamp::now(),
-			(),
-			Vec::new(),
-		);
-
-		// Create temp team
-		let (team_id, _team_user_ids, primary_user_id) = {
-			// Create team
-			tracing::info!("setup team");
-			let create_res = op!([op_ctx] faker_team {
-				is_dev: true,
-				..Default::default()
-			})
-			.await
-			.unwrap();
-			let team_id = create_res.team_id.expect("team id").as_uuid();
-			let member_user_ids = create_res
-				.member_user_ids
-				.iter()
-				.map(common::Uuid::as_uuid)
-				.collect::<Vec<_>>();
-			let primary_user_id = member_user_ids.first().cloned().unwrap();
-
-			// Register user
-			op!([op_ctx] user_identity_create {
-				user_id: Some(primary_user_id.into()),
-				identity: Some(backend::user_identity::Identity {
-					kind: Some(backend::user_identity::identity::Kind::Email(backend::user_identity::identity::Email {
-						email: util::faker::email()
-					}))
-				})
-			})
-			.await
-			.unwrap();
-
-			(team_id, member_user_ids, primary_user_id)
-		};
-
-		// MARK: Setup auth
-		// Encode user token
-		let auth_token = {
-			let token_res = op!([op_ctx] token_create {
-				issuer: "test".into(),
-				token_config: Some(token::create::request::TokenConfig {
-					ttl: util::duration::hours(1),
-				}),
-				refresh_token_config: None,
-				client: Some(backend::net::ClientInfo {
-					user_agent: Some("Test".into()),
-					remote_address: Some("0.0.0.0".into()),
-				}),
-				kind: Some(token::create::request::Kind::New(token::create::request::KindNew {
-					entitlements: vec![
-						proto::claims::Entitlement {
-							kind: Some(
-								proto::claims::entitlement::Kind::User(proto::claims::entitlement::User {
-									user_id: Some(primary_user_id.into()),
-								})
-							)
-						}
-					],
-				})),
-				label: Some("usr".into()),
-				..Default::default()
-			})
-			.await
-			.unwrap();
-			let token = token_res.token.unwrap();
-
-			token.token
-		};
-
-		Ctx {
-			op_ctx,
-			team_id,
-			auth_token,
-		}
-	}
-
-	fn http_client(&self, bearer_token: String) -> rivet_cloud::ClientWrapper {
-		rivet_cloud::Config::builder()
-			.set_uri("http://traefik.traefik.svc.cluster.local:80/cloud")
-			.set_bearer_token(bearer_token)
-			.build_client()
-	}
-
-	fn chirp(&self) -> &chirp_client::Client {
-		self.op_ctx.chirp()
-	}
-
-	fn op_ctx(&self) -> &OperationContext<()> {
-		&self.op_ctx
-	}
-}
-
-#[tokio::test(flavor = "multi_thread")]
-async fn generic() {
-	let ctx = Ctx::init().await;
-	let http_client = ctx.http_client(ctx.auth_token.clone());
-
-	// MARK: Setup
-	// Create temp region
-	let primary_region_id = {
-		tracing::info!("setup region");
-
-		let region_res = op!([ctx] faker_region {}).await.unwrap();
-		let region_id = region_res.region_id.as_ref().unwrap().as_uuid();
-
-		region_id
-	};
-
-	// MARK: GET /auth/inspect
-	{
-		tracing::info!("testing auth inspect");
-
-		let res = http_client.inspect().send().await.unwrap();
-
-		tracing::info!(agent = ?res.agent, "auth agent");
-	}
-
-	// MARK: POST /games
-	let game_id = {
-		tracing::info!("creating game");
-
-		let name_id = util::faker::ident();
-		let display_name = util::faker::display_name();
-
-		let res = http_client
-			.create_game()
-			.name_id(&name_id)
-			.display_name(&display_name)
-			.developer_group_id(ctx.team_id.to_string())
-			.send()
-			.await
-			.unwrap();
-
-		let game_res = op!([ctx] game_get {
-			game_ids: vec![Uuid::from_str(res.game_id().unwrap()).unwrap().into()],
-		})
-		.await
-		.unwrap();
-		let game_data = game_res.games.first().unwrap();
-		assert_eq!(game_data.name_id, name_id);
-		assert_eq!(game_data.display_name, display_name);
-		assert_eq!(
-			game_data.developer_team_id.as_ref().unwrap().as_uuid(),
-			ctx.team_id,
-		);
-
-		res.game_id().unwrap().to_string()
-	};
-
-	// MARK: GET /games
-	{
-		tracing::info!("listing games");
-
-		let res = http_client.get_games().send().await.unwrap();
-
-		assert_eq!(1, res.games().unwrap().len(), "wrong number of games");
-		let game_res = res.games().unwrap().first().unwrap();
-		assert_eq!(game_id, game_res.game_id().unwrap(), "returned wrong game");
-	}
-
-	// MARK: GET /games/{}
-	{
-		tracing::info!("getting full game");
-
-		let res = http_client
-			.get_game_by_id()
-			.game_id(&game_id)
-			.send()
-			.await
-			.unwrap();
-
-		let game = res.game().unwrap();
-		assert_eq!(game_id, game.game_id().unwrap(), "returned wrong game");
-		assert_eq!(
-			ctx.team_id.to_string(),
-			game.developer_group_id().unwrap(),
-			"game belongs to wrong group"
-		);
-
-		assert_eq!(2, game.namespaces().unwrap().len());
-		let prod_ns_res = &game.namespaces().unwrap()[0];
-		let staging_ns_res = &game.namespaces().unwrap()[1];
-		assert_eq!("Production", prod_ns_res.display_name().unwrap());
-		assert_eq!("Staging", staging_ns_res.display_name().unwrap());
-
-		assert_eq!(1, game.versions().unwrap().len());
-		let default_version_res = &game.versions().unwrap()[0];
-		assert_eq!("0.0.1", default_version_res.display_name().unwrap());
-
-		assert!(
-			!game.available_regions().unwrap().is_empty(),
-			"missing regions"
-		);
-		assert!(
-			game.available_regions()
-				.unwrap()
-				.iter()
-				.any(|x| x.region_id().unwrap() == primary_region_id.to_string()),
-			"created region doesn't exist"
-		);
-	}
-
-	// MARK: POST /games/{}/cdn/sites
-	let site_id = {
-		tracing::info!("uploading cdn site");
-
-		const INDEX_BODY: &[u8] = b"Hello, world!";
-
-		let res = {
-			let display_name = util::faker::display_name();
-
-			http_client
-				.create_game_cdn_site()
-				.game_id(&game_id)
-				.files(
-					model::upload_prepare_file::Builder::default()
-						.path("index.html")
-						.content_type("text/html")
-						.content_length(INDEX_BODY.len() as i64)
-						.build(),
-				)
-				.display_name(display_name)
-				.send()
-				.await
-				.unwrap()
-		};
-
-		{
-			tracing::info!("uploading file");
-
-			let index_presigned_req = res.presigned_requests().unwrap().first().unwrap();
-			let res = reqwest::Client::new()
-				.put(index_presigned_req.url().unwrap())
-				.header(http::header::CONTENT_TYPE, "text/html")
-				.header(http::header::CONTENT_LENGTH, INDEX_BODY.len())
-				.body(INDEX_BODY)
-				.send()
-				.await
-				.unwrap();
-			tracing::info!(status = %res.status(), "upload response");
-			assert!(res.status().is_success(), "failed to upload site");
-		}
-
-		{
-			tracing::info!("completing upload");
-
-			let _res = http_client
-				.complete_upload()
-				.upload_id(res.upload_id().unwrap())
-				.send()
-				.await
-				.unwrap();
-		}
-
-		res.site_id().unwrap().to_string()
-	};
-
-	// MARK: POST /games/{}/builds
-	let build_id = {
-		tracing::info!("creating game build");
-
-		let (image_tag, image_body) = fetch_test_image().await;
-
-		let display_name = util::faker::display_name();
-
-		let res = http_client
-			.create_game_build()
-			.game_id(&game_id)
-			.display_name(display_name)
-			.image_tag(image_tag)
-			.image_file(
-				model::upload_prepare_file::Builder::default()
-					.path("image.tar")
-					.content_type("application/x-tar")
-					.content_length(image_body.len() as i64)
-					.build(),
-			)
-			.send()
-			.await
-			.unwrap();
-
-		{
-			tracing::info!("uploading file");
-
-			let res = reqwest::Client::new()
-				.put(res.image_presigned_request().unwrap().url().unwrap())
-				.header(http::header::CONTENT_TYPE, "application/x-tar")
-				.header(http::header::CONTENT_LENGTH, image_body.len())
-				.body(image_body)
-				.send()
-				.await
-				.unwrap();
-			tracing::info!(status = %res.status(), "upload response");
-			assert!(res.status().is_success(), "failed to upload build");
-		}
-
-		{
-			tracing::info!("completing upload");
-
-			let _res = http_client
-				.complete_upload()
-				.upload_id(res.upload_id().unwrap())
-				.send()
-				.await
-				.unwrap();
-		}
-
-		res.build_id().unwrap().to_string()
-	};
-
-	// MARK: GET /games/{}/cdn/sites
-	{
-		tracing::info!("listing cdn");
-
-		let res = http_client
-			.list_game_cdn_sites()
-			.game_id(&game_id)
-			.send()
-			.await
-			.unwrap();
-
-		assert!(
-			res.sites()
-				.unwrap()
-				.iter()
-				.any(|u| u.site_id().unwrap() == site_id),
-			"did not return upload"
-		);
-	}
-
-	// MARK: GET /games/{}/builds
-	{
-		tracing::info!("listing builds");
-
-		let res = http_client
-			.list_game_builds()
-			.game_id(&game_id)
-			.send()
-			.await
-			.unwrap();
-
-		assert!(
-			res.builds()
-				.unwrap()
-				.iter()
-				.any(|u| u.build_id().unwrap() == build_id),
-			"did not return upload"
-		);
-	}
-
-	// MARK: POST /games/{}/versions
-	let (version_id, mm_version_data) = {
-		tracing::info!("creating version");
-
-		let res = http_client
-			.create_game_version()
-			.game_id(&game_id)
-			.display_name("test-version")
-			.config(build_test_version_config(
-				primary_region_id.to_string(),
-				site_id,
-				build_id,
-			))
-			.send()
-			.await
-			.unwrap();
-
-		let version_get_res = op!([ctx] mm_config_version_get {
-			version_ids: vec![Uuid::from_str(res.version_id().unwrap()).unwrap().into()],
-		})
-		.await
-		.unwrap();
-		let version_data = version_get_res.versions.first().unwrap().clone();
-
-		(res.version_id().unwrap().to_string(), version_data)
-	};
-
-	// MARK: GET /games/{}/versions/{}
-	{
-		tracing::info!("reading version");
-
-		let res = http_client
-			.get_game_version_by_id()
-			.game_id(&game_id)
-			.version_id(&version_id)
-			.send()
-			.await
-			.unwrap();
-
-		assert_eq!(
-			"test-version",
-			res.version().unwrap().display_name().unwrap()
-		);
-	}
-
-	// MARK: POST /games/{}/namespaces
-	let namespace_id = {
-		tracing::info!("creating namespace");
-
-		let res = http_client
-			.create_game_namespace()
-			.game_id(&game_id)
-			.display_name("Test Namespace")
-			.version_id(&version_id)
-			.name_id("test-ns")
-			.send()
-			.await
-			.unwrap();
-
-		res.namespace_id().unwrap().to_string()
-	};
-
-	// MARK: GET /games/{}/namespaces/{}
-	{
-		tracing::info!("reading namespaces");
-
-		let _res = http_client
-			.get_game_namespace_by_id()
-			.game_id(&game_id)
-			.namespace_id(&namespace_id)
-			.send()
-			.await
-			.unwrap();
-	}
-
-	// MARK: GET /games/{}/namespaces/{}/analytics/matchmaker/live (no matchmaker)
-	{
-		tracing::info!("reading matchmaker analytics without matchmaker");
-
-		let res = http_client
-			.get_namespace_analytics_matchmaker_live()
-			.game_id(&game_id)
-			.namespace_id(&namespace_id)
-			.send()
-			.await
-			.unwrap();
-
-		assert!(res.lobbies().unwrap().is_empty());
-	}
-
-	// MARK: PUT /games/{}/namespaces/{}/version
-	{
-		tracing::info!("setting namespace version");
-
-		let _res = http_client
-			.update_game_namespace_version()
-			.game_id(&game_id)
-			.namespace_id(&namespace_id)
-			.version_id(&version_id)
-			.send()
-			.await
-			.unwrap();
-
-		let ns_get_res = op!([ctx] game_namespace_get {
-			namespace_ids: vec![Uuid::from_str(namespace_id.as_str()).unwrap().into()],
-		})
-		.await
-		.unwrap();
-		let ns_res = ns_get_res.namespaces.first().expect("ns doesn't exist");
-		assert_eq!(
-			version_id,
-			ns_res.version_id.as_ref().unwrap().as_uuid().to_string(),
-			"version not updated"
-		);
-	}
-
-	// MARK: GET /games/{}/namespaces/{}/analytics/matchmaker/live (with matchmaker)
-	{
-		tracing::info!("reading matchmaker analytics with matchmaker");
-
-		let lobby_groups = &mm_version_data.config_meta.as_ref().unwrap().lobby_groups;
-		let mut all_lobby_ids = Vec::new();
-		for lobby_group in lobby_groups {
-			let lobby_id = Uuid::new_v4();
-			msg!([ctx] mm::msg::lobby_create(lobby_id) -> mm::msg::lobby_create_complete {
-				lobby_id: Some(lobby_id.into()),
-				namespace_id: Some(Uuid::from_str(namespace_id.as_str()).unwrap().into()),
-				lobby_group_id: lobby_group.lobby_group_id,
-				region_id: Some(primary_region_id.into()),
-				create_ray_id: None,
-				preemptively_created: false,
-
-				creator_user_id: None,
-				is_custom: false,
-				publicity: None,
-				lobby_config_json: None,
-				dynamic_max_players: None,
-			})
-			.await
-			.unwrap();
-
-			all_lobby_ids.push(lobby_id);
-		}
-
-		let res = http_client
-			.get_namespace_analytics_matchmaker_live()
-			.game_id(&game_id)
-			.namespace_id(&namespace_id)
-			.send()
-			.await
-			.unwrap();
-
-		for lobby_id in &all_lobby_ids {
-			assert!(
-				res.lobbies()
-					.unwrap()
-					.iter()
-					.any(|l| l.lobby_id().unwrap() == lobby_id.to_string()),
-				"did not list created lobby"
-			);
-		}
-	}
-
-	// MARK: POST /games/{}/namespaces/{}/tokens/public
-	{
-		tracing::info!("creating public namespace token");
-
-		let _res = http_client
-			.create_game_namespace_token_public()
-			.game_id(&game_id)
-			.namespace_id(&namespace_id)
-			.send()
-			.await
-			.unwrap();
-	}
-
-	// MARK: POST /games/{}/namespaces/{}/tokens/development
-	{
-		tracing::info!("creating development namespace token");
-
-		let _res = http_client
-			.create_game_namespace_token_development()
-			.game_id(&game_id)
-			.namespace_id(&namespace_id)
-			.hostname("127.0.0.1")
-			.lobby_ports(
-				model::lobby_group_runtime_docker_port::Builder::default()
-					.label("test")
-					.target_port(80)
-					.proxy_protocol(model::ProxyProtocol::Https)
-					.build(),
-			)
-			.send()
-			.await
-			.unwrap();
-	}
-
-	// MARK: POST /games/{}/tokens/cloud
-	let cloud_token_auth_token = {
-		tracing::info!("creating cloud token");
-
-		let res = http_client
-			.create_cloud_token()
-			.game_id(&game_id)
-			.send()
-			.await
-			.unwrap();
-
-		res.token().unwrap().to_string()
-	};
-
-	// MARK: GET /games/{} (with cloud token)
-	{
-		tracing::info!("getting full game with cloud token");
-
-		let http_client = ctx.http_client(cloud_token_auth_token);
-
-		let _res = http_client
-			.get_game_by_id()
-			.game_id(&game_id)
-			.send()
-			.await
-			.unwrap();
-	}
-
-	// MARK: POST /games/{}/version/validate
-	{
-		tracing::info!("validating game version");
-
-		let res = http_client
-			.validate_game_version()
-			.game_id(&game_id)
-			.display_name("   bad name")
-			.config(
-				model::cloud_version_config::Builder::default()
-					.cdn(
-						model::cdn_version_config::Builder::default()
-							.set_site_id(None)
-							.build(),
-					)
-					.matchmaker(
-						model::matchmaker_version_config::Builder::default()
-							.set_lobby_groups(Some(vec![
-								model::lobby_group::Builder::default()
-									.name_id("name".to_owned())
-									.set_regions(Some(Vec::new()))
-									.max_players_normal(33)
-									.max_players_direct(0)
-									.max_players_party(16)
-									.runtime(model::LobbyGroupRuntime::Docker(
-										model::lobby_group_runtime_docker::Builder::default()
-											.set_build_id(None)
-											.set_args(Some(Vec::new()))
-											.set_ports(Some(vec![
-												model::lobby_group_runtime_docker_port::Builder::default()
-										.label("http")
-										.target_port(80)
-										.proxy_protocol(model::ProxyProtocol::Http)
-										.build(),
-										model::lobby_group_runtime_docker_port::Builder::default()
-										.label("https")
-										.target_port(80)
-										.proxy_protocol(model::ProxyProtocol::Https)
-										.build(),
-											]))
-											.set_env_vars(Some(vec![
-												model::lobby_group_runtime_docker_env_var::Builder::default()
-										.key("key")
-										.value("value")
-										.build(),
-										model::lobby_group_runtime_docker_env_var::Builder::default()
-										.key("key")
-										.value("value")
-										.build(),
-											]))
-											.build(),
-									))
-									.build(),
-								model::lobby_group::Builder::default()
-									.name_id("name".to_owned())
-									.regions(
-										model::lobby_group_region::Builder::default()
-											.region_id(Uuid::new_v4().to_string())
-											.tier_name_id(util_mm::test::TIER_NAME_ID)
-											.build(),
-									)
-									.max_players_normal(33)
-									.max_players_direct(0)
-									.max_players_party(16)
-									.runtime(model::LobbyGroupRuntime::Docker(
-										model::lobby_group_runtime_docker::Builder::default()
-											.set_build_id(None)
-											.set_args(Some(Vec::new()))
-											.set_ports(Some(Vec::new()))
-											.set_env_vars(Some(Vec::new()))
-											.build(),
-									))
-									.build(),
-							]))
-							.set_captcha(None)
-							.build(),
-					)
-					.build(),
-			)
-			.send()
-			.await
-			.unwrap();
-
-		assert_eq!(res.errors().unwrap().len(), 11, "validation failed");
-	}
-
-	// MARK: POST /games/{}/namespace/validate
-	{
-		tracing::info!("validating game namespace");
-
-		let res = http_client
-			.validate_game_namespace()
-			.game_id(&game_id)
-			.name_id(" bad-name-id")
-			.display_name(util::faker::display_name())
-			.send()
-			.await
-			.unwrap();
-
-		assert_eq!(res.errors().unwrap().len(), 1, "validation failed");
-	}
-
-	// MARK: POST /games/validate
-	{
-		tracing::info!("validating game");
-
-		let res = http_client
-			.validate_game()
-			.name_id(" bad-name-id")
-			.display_name(util::faker::display_name())
-			.send()
-			.await
-			.unwrap();
-
-		assert_eq!(res.errors().unwrap().len(), 1, "validation failed");
-	}
-
-	// MARK: POST /groups/validate
-	{
-		tracing::info!("validating group");
-
-		let res = http_client
-			.validate_group()
-			.display_name("bad display   name")
-			.send()
-			.await
-			.unwrap();
-
-		assert_eq!(res.errors().unwrap().len(), 1, "validation failed");
-	}
-
-	// MARK: POST /games/{}/namespaces/{}/domains
-	{
-		tracing::info!("adding domain");
-
-		let _res = http_client
-			.add_namespace_domain()
-			.game_id(&game_id)
-			.namespace_id(&namespace_id)
-			.domain("example.com")
-			.send()
-			.await
-			.unwrap();
-
-		let ns_res = op!([ctx] cloud_namespace_get {
-			namespace_ids: vec![Uuid::from_str(namespace_id.as_str()).unwrap().into()],
-		})
-		.await
-		.unwrap();
-
-		assert!(
-			ns_res
-				.namespaces
-				.first()
-				.unwrap()
-				.config
-				.clone()
-				.unwrap()
-				.cdn
-				.unwrap()
-				.domains
-				.iter()
-				.any(|domain| domain.domain == "example.com"),
-			"domain was not added"
-		);
-	}
-
-	// MARK: DELETE /games/{}/namespaces/{}/domains/{}
-	{
-		tracing::info!("removing domain");
-
-		let _res = http_client
-			.remove_namespace_domain()
-			.game_id(&game_id)
-			.namespace_id(&namespace_id)
-			.domain("example.com")
-			.send()
-			.await
-			.unwrap();
-
-		let ns_res = op!([ctx] cloud_namespace_get {
-			namespace_ids: vec![Uuid::from_str(namespace_id.as_str()).unwrap().into()],
-		})
-		.await
-		.unwrap();
-
-		assert!(
-			!ns_res
-				.namespaces
-				.first()
-				.unwrap()
-				.config
-				.clone()
-				.unwrap()
-				.cdn
-				.unwrap()
-				.domains
-				.iter()
-				.any(|domain| domain.domain == "example.com"),
-			"domain was not removed"
-		);
-	}
-
-	// MARK: POST /games/{}/namespaces/{}/auth-user
-	{
-		tracing::info!("adding auth user");
-
-		let _res = http_client
-			.update_namespace_cdn_auth_user()
-			.game_id(&game_id)
-			.namespace_id(&namespace_id)
-			.user("test-user")
-			.password(util::faker::bcrypt().1)
-			.send()
-			.await
-			.unwrap();
-
-		let ns_res = op!([ctx] cloud_namespace_get {
-			namespace_ids: vec![Uuid::from_str(namespace_id.as_str()).unwrap().into()],
-		})
-		.await
-		.unwrap();
-
-		assert!(
-			ns_res
-				.namespaces
-				.first()
-				.unwrap()
-				.config
-				.clone()
-				.unwrap()
-				.cdn
-				.unwrap()
-				.auth_user_list
-				.iter()
-				.any(|user| user.user == "test-user"),
-			"auth user was not added"
-		);
-	}
-
-	// MARK: DELETE /games/{}/namespaces/{}/auth-user/{}
-	{
-		tracing::info!("removing auth user");
-
-		let _res = http_client
-			.remove_namespace_cdn_auth_user()
-			.game_id(&game_id)
-			.namespace_id(&namespace_id)
-			.user("test-user")
-			.send()
-			.await
-			.unwrap();
-
-		let ns_res = op!([ctx] cloud_namespace_get {
-			namespace_ids: vec![Uuid::from_str(namespace_id.as_str()).unwrap().into()],
-		})
-		.await
-		.unwrap();
-
-		assert!(
-			!ns_res
-				.namespaces
-				.first()
-				.unwrap()
-				.config
-				.clone()
-				.unwrap()
-				.cdn
-				.unwrap()
-				.auth_user_list
-				.iter()
-				.any(|user| user.user == "test-user"),
-			"auth user was not removed"
-		);
-	}
-
-	// TODO: Test forbidden
-	// TODO: Test game cloud token
-}
-
-fn build_test_version_config(
-	region_id: String,
-	site_id: String,
-	build_id: String,
-) -> model::CloudVersionConfig {
-	model::cloud_version_config::Builder::default()
-		.cdn(
-			model::cdn_version_config::Builder::default()
-				.site_id(site_id)
-				.build(),
-		)
-		.matchmaker(
-			model::matchmaker_version_config::Builder::default()
-				.set_lobby_groups(Some(vec![
-					model::lobby_group::Builder::default()
-						.name_id("test-1")
-						.regions(
-							model::lobby_group_region::Builder::default()
-								.region_id(&region_id)
-								.tier_name_id(util_mm::test::TIER_NAME_ID)
-								.build(),
-						)
-						.max_players_normal(8)
-						.max_players_direct(10)
-						.max_players_party(12)
-						.runtime(model::LobbyGroupRuntime::Docker(
-							model::lobby_group_runtime_docker::Builder::default()
-								.build_id(&build_id)
-								.set_args(Some(Vec::new()))
-								.env_vars(
-									model::lobby_group_runtime_docker_env_var::Builder::default()
-										.key("HELLO")
-										.value("world")
-										.build(),
-								)
-								.network_mode(model::NetworkMode::Bridge)
-								.ports(
-									model::lobby_group_runtime_docker_port::Builder::default()
-										.label("http")
-										.target_port(80)
-										.proxy_protocol(model::ProxyProtocol::Http)
-										.build(),
-								)
-								.build(),
-						))
-						.build(),
-					model::lobby_group::Builder::default()
-						.name_id("test-2")
-						.regions(
-							model::lobby_group_region::Builder::default()
-								.region_id(&region_id)
-								.tier_name_id(util_mm::test::TIER_NAME_ID)
-								.build(),
-						)
-						.max_players_normal(8)
-						.max_players_direct(10)
-						.max_players_party(12)
-						.runtime(model::LobbyGroupRuntime::Docker(
-							model::lobby_group_runtime_docker::Builder::default()
-								.build_id(&build_id)
-								.set_args(Some(Vec::new()))
-								.env_vars(
-									model::lobby_group_runtime_docker_env_var::Builder::default()
-										.key("HELLO")
-										.value("world")
-										.build(),
-								)
-								.network_mode(model::NetworkMode::Host)
-								.ports(
-									model::lobby_group_runtime_docker_port::Builder::default()
-										.label("http")
-										.target_port(80)
-										.proxy_protocol(model::ProxyProtocol::Http)
-										.build(),
-								)
-								.ports(
-									model::lobby_group_runtime_docker_port::Builder::default()
-										.label("udp-range")
-										.port_range(
-											model::port_range::Builder::default()
-												.min(26000)
-												.max(27000)
-												.build(),
-										)
-										.proxy_protocol(model::ProxyProtocol::Udp)
-										.build(),
-								)
-								.ports(
-									model::lobby_group_runtime_docker_port::Builder::default()
-										.label("udp-single")
-										.port_range(
-											model::port_range::Builder::default()
-												.min(28000)
-												.max(28000)
-												.build(),
-										)
-										.proxy_protocol(model::ProxyProtocol::Udp)
-										.build(),
-								)
-								.build(),
-						))
-						.build(),
-				]))
-				.build(),
-		)
-		.build()
-}
-
-async fn fetch_test_image() -> (String, bytes::Bytes) {
-	todo!()
-}
-=======
 // TODO: Rewrite in fern api
 
 // use std::{str::FromStr, sync::Once};
@@ -2027,5 +1012,4 @@
 
 // async fn fetch_test_image() -> (String, bytes::Bytes) {
 // 	todo!()
-// }
->>>>>>> 60d41c80
+// }