use std::{
	collections::{HashMap, HashSet},
	str::FromStr,
};

use api_helper::{anchor::WatchIndexQuery, ctx::Ctx};
use proto::{
	backend::{self, pkg::*},
	common,
};
use rivet_api::models;
use rivet_convert::ApiTryInto;
use rivet_operation::prelude::*;
use serde::Deserialize;
use serde_json::json;

use crate::{
	auth::Auth,
	fetch::game::{fetch_ns, NamespaceData},
	utils,
};

// MARK: POST /lobbies/ready
pub async fn ready(ctx: Ctx<Auth>, _body: serde_json::Value) -> GlobalResult<serde_json::Value> {
	// Mock response
	if ctx.auth().game_ns_dev_option()?.is_some() {
		return Ok(json!({}));
	}

	let lobby_ent = ctx.auth().lobby()?;

	msg!([ctx] mm::msg::lobby_ready(lobby_ent.lobby_id) {
		lobby_id: Some(lobby_ent.lobby_id.into()),
	})
	.await?;

	Ok(json!({}))
}

// MARK: POST /lobbies/join
pub async fn join(
	ctx: Ctx<Auth>,
	body: models::MatchmakerLobbiesJoinRequest,
) -> GlobalResult<models::MatchmakerJoinLobbyResponse> {
	// Mock response
	if let Some(ns_dev_ent) = ctx.auth().game_ns_dev_option()? {
		let FindResponse {
			lobby,
			ports,
			player,
		} = dev_mock_lobby(&ctx, &ns_dev_ent).await?;
		return Ok(models::MatchmakerJoinLobbyResponse {
			lobby,
			ports,
			player,
		});
	}

	let game_ns = ctx.auth().game_ns(&ctx).await?;
	let ns_data = fetch_ns(&ctx, &game_ns).await?;
	let lobby_id = Uuid::from_str(body.lobby_id.as_str())?;

	let find_query =
		mm::msg::lobby_find::message::Query::Direct(backend::matchmaker::query::Direct {
			lobby_id: Some(lobby_id.into()),
		});
	let FindResponse {
		lobby,
		ports,
		player,
	} = find_inner(
		&ctx,
		&ns_data,
		find_query,
		None,
		body.captcha,
		VerificationType::UserData(body.verification_data.flatten()),
	)
	.await?;

	Ok(models::MatchmakerJoinLobbyResponse {
		lobby,
		ports,
		player,
	})
}

// MARK: POST /lobbies/find
pub async fn find(
	ctx: Ctx<Auth>,
	body: models::MatchmakerLobbiesFindRequest,
) -> GlobalResult<models::MatchmakerFindLobbyResponse> {
	let (lat, long) = internal_unwrap_owned!(ctx.coords());

	// Mock response
	if let Some(ns_dev_ent) = ctx.auth().game_ns_dev_option()? {
		let FindResponse {
			lobby,
			ports,
			player,
		} = dev_mock_lobby(&ctx, &ns_dev_ent).await?;
		return Ok(models::MatchmakerFindLobbyResponse {
			lobby,
			ports,
			player,
		});
	}

	let game_ns = ctx.auth().game_ns(&ctx).await?;
	let ns_data = fetch_ns(&ctx, &game_ns).await?;

	// Fetch version data
	let version_res = op!([ctx] mm_config_version_get {
		version_ids: vec![ns_data.version_id.into()],
	})
	.await?;
	let version_data = internal_unwrap_owned!(version_res.versions.first());
	let version_config = internal_unwrap!(version_data.config);
	let version_meta = internal_unwrap!(version_data.config_meta);

	// Find lobby groups that match the requested game modes. This matches the
	// same order as `body.game_modes`.
	let lobby_groups: Vec<(
		&backend::matchmaker::LobbyGroup,
		&backend::matchmaker::LobbyGroupMeta,
	)> = body
		.game_modes
		.iter()
		.map(|name_id| {
			Ok(unwrap_with_owned!(
				version_config
					.lobby_groups
					.iter()
					.zip(version_meta.lobby_groups.iter())
					.find(|(lgc, _)| lgc.name_id == *name_id),
				MATCHMAKER_GAME_MODE_NOT_FOUND
			))
		})
		.collect::<GlobalResult<Vec<_>>>()?;

	// Resolve region IDs
	let region_ids =
		resolve_region_ids(&ctx, lat, long, body.regions.as_ref(), &lobby_groups).await?;

	// Validate that there is a lobby group and region pair that is valid.
	//
	// We also derive the auto create config at the same time, since the
	// auto-create config is the first pair of lobby group and regions that are
	// valid.
	//
	// If an auto-create configuration can't be derived, then there's also no
	// existing lobbies that can exist.
	let mut auto_create = None;
	'lg: for (lgc, lgm) in &lobby_groups {
		// Parse the region IDs for the lobby group
		let lobby_group_region_ids = lgc
			.regions
			.iter()
			.filter_map(|x| x.region_id.as_ref())
			.map(common::Uuid::as_uuid)
			.collect::<Vec<_>>();

		// Find the first region that matches this lobby group
		if let Some(region_id) = region_ids
			.iter()
			.find(|region_id| lobby_group_region_ids.contains(region_id))
		{
			auto_create = Some(backend::matchmaker::query::AutoCreate {
				lobby_group_id: lgm.lobby_group_id,
				region_id: Some((*region_id).into()),
			});
			break 'lg;
		}

		tracing::info!(
			?lgc,
			?lobby_group_region_ids,
			"no regions match the lobby group"
		);
	}

	// Unwrap the auto-create value
	let auto_create = if let Some(auto_create) = auto_create {
		auto_create
	} else {
		panic_with!(MATCHMAKER_AUTO_CREATE_FAILED);
	};

	// Build query and find lobby
	let find_query =
		mm::msg::lobby_find::message::Query::LobbyGroup(backend::matchmaker::query::LobbyGroup {
			lobby_group_ids: lobby_groups
				.iter()
				.filter_map(|(_, lgm)| lgm.lobby_group_id)
				.collect(),
			region_ids: region_ids
				.iter()
				.cloned()
				.map(Into::<common::Uuid>::into)
				.collect(),
			auto_create: if body.prevent_auto_create_lobby == Some(true) {
				None
			} else {
				Some(auto_create)
			},
		});
	let FindResponse {
		lobby,
		ports,
		player,
	} = find_inner(
		&ctx,
		&ns_data,
		find_query,
		None,
		body.captcha,
		VerificationType::UserData(body.verification_data.flatten()),
	)
	.await?;

	Ok(models::MatchmakerFindLobbyResponse {
		lobby,
		ports,
		player,
	})
}

// MARK: POST /lobbies/create
pub async fn create(
	ctx: Ctx<Auth>,
	body: models::MatchmakerLobbiesCreateRequest,
) -> GlobalResult<models::MatchmakerCreateLobbyResponse> {
	let (lat, long) = internal_unwrap_owned!(ctx.coords());

	// Mock response
	if let Some(ns_dev_ent) = ctx.auth().game_ns_dev_option()? {
		let FindResponse {
			lobby,
			ports,
			player,
		} = dev_mock_lobby(&ctx, &ns_dev_ent).await?;
		return Ok(models::MatchmakerCreateLobbyResponse {
			lobby,
			ports,
			player,
		});
	}

	// Verify bearer auth and get user ID
	let (game_ns, user_id) = tokio::try_join!(
		ctx.auth().game_ns(&ctx),
		ctx.auth().fetch_game_user_option(ctx.op_ctx()),
	)?;
	let ns_data = fetch_ns(&ctx, &game_ns).await?;

	// Fetch version config
	let version_config_res = op!([ctx] mm_config_version_get {
		version_ids: vec![ns_data.version_id.into()],
	})
	.await?;
	let version_data = internal_unwrap_owned!(version_config_res.versions.first());
	let version_config = internal_unwrap!(version_data.config);
	let version_meta = internal_unwrap!(version_data.config_meta);

	// Find lobby groups that match the requested game mode
	let (lobby_group, lobby_group_meta) = unwrap_with_owned!(
		version_config
			.lobby_groups
			.iter()
			.zip(version_meta.lobby_groups.iter())
			.find(|(lgc, _)| lgc.name_id == body.game_mode),
		MATCHMAKER_GAME_MODE_NOT_FOUND
	);

	let publicity = match body.publicity {
		models::MatchmakerCustomLobbyPublicity::Public => {
			backend::matchmaker::lobby::Publicity::Public
		}
		models::MatchmakerCustomLobbyPublicity::Private => {
			backend::matchmaker::lobby::Publicity::Private
		}
	};

	// Verify that lobby creation is enabled and user can create a lobby
	util_mm::verification::verify_config(
		ctx.op_ctx(),
		&util_mm::verification::VerifyConfigOpts {
			kind: util_mm::verification::ConnectionKind::Create,
			namespace_id: ns_data.namespace_id,
			user_id,
			lobby_group,
			lobby_group_meta,
			lobby_state: None,
			verification_data_json: body
				.verification_data
				.as_ref()
				.map(|o| o.as_ref().map(serde_json::to_string))
				.flatten()
				.transpose()?
				.as_ref(),
			lobby_config_json: body
				.lobby_config
				.as_ref()
				.map(|o| o.as_ref().map(serde_json::to_string))
				.flatten()
				.transpose()?
				.as_ref(),
			custom_lobby_publicity: Some(publicity),
		},
	)
	.await?;

	// Resolve region IDs
	let region_ids = resolve_region_ids(
		&ctx,
		lat,
		long,
		body.region.map(|r| vec![r]).as_ref(),
		&[(lobby_group, lobby_group_meta)],
	)
	.await?;
	let region_id = *unwrap_with_owned!(region_ids.first(), MATCHMAKER_REGION_NOT_FOUND);

	let lobby_id = Uuid::new_v4();
	let lobby_create_res =
		msg!([ctx] mm::msg::lobby_create(lobby_id) -> mm::msg::lobby_create_complete {
			lobby_id: Some(lobby_id.into()),
			namespace_id: Some(ns_data.namespace_id.into()),
			lobby_group_id: lobby_group_meta.lobby_group_id,
			region_id: Some(region_id.into()),
			create_ray_id: Some(ctx.op_ctx().ray_id().into()),
			preemptively_created: false,

			creator_user_id: user_id.map(Into::into),
			is_custom: true,
			publicity: Some(publicity as i32),
			lobby_config_json: body.lobby_config
				.as_ref()
				.map(serde_json::to_string)
				.transpose()?,
		})
		.await?;

	// Join the lobby that was just created
	let find_query =
		mm::msg::lobby_find::message::Query::Direct(backend::matchmaker::query::Direct {
			lobby_id: lobby_create_res.lobby_id,
		});
	let FindResponse {
		lobby,
		ports,
		player,
	} = find_inner(
		&ctx,
		&ns_data,
		find_query,
		Some(version_config.clone()),
		body.captcha,
		VerificationType::Bypass,
	)
	.await?;

	// TODO: Cleanup lobby if find failed

	Ok(models::MatchmakerCreateLobbyResponse {
		lobby,
		ports,
		player,
	})
}

#[derive(Deserialize)]
pub struct ListQuery {
	#[serde(default)]
	include_state: bool,
}

// MARK: GET /lobbies/list
pub async fn list(
	ctx: Ctx<Auth>,
	_watch_index: WatchIndexQuery,
	query: ListQuery,
) -> GlobalResult<models::MatchmakerListLobbiesResponse> {
	let (lat, long) = internal_unwrap_owned!(ctx.coords());

	// Mock response
	if let Some(ns_dev_ent) = ctx.auth().game_ns_dev_option()? {
		return dev_mock_lobby_list(&ctx, &ns_dev_ent, query.include_state).await;
	}

	let game_ns = ctx.auth().game_ns(&ctx).await?;

	// TODO: Cache this

	// Fetch version config and lobbies
	let (meta, lobbies) = tokio::try_join!(
		fetch_lobby_list_meta(ctx.op_ctx(), game_ns.namespace_id, lat, long),
		fetch_lobby_list(ctx.op_ctx(), game_ns.namespace_id, query.include_state),
	)?;

	let regions = meta
		.regions
		.iter()
		.map(|(region, recommend)| utils::build_region_openapi(region, recommend))
		.collect();

	let game_modes = meta
		.lobby_groups
		.iter()
		.map(|(gm, _)| models::MatchmakerGameModeInfo {
			game_mode_id: gm.name_id.clone(),
		})
		.collect();

	// Count lobbies by lobby group id
	let mut lobbies_by_lobby_group_id: HashMap<Uuid, usize> = HashMap::new();
	for lobby in &lobbies {
		let lobby_group_id = internal_unwrap!(lobby.lobby.lobby_group_id).as_uuid();
		let entry = lobbies_by_lobby_group_id.entry(lobby_group_id).or_default();
		*entry += 1;
	}

	let lobbies = lobbies
		.into_iter()
		// Join with lobby group
		.filter_map(|lobby| {
			if let Some((lobby_group, _)) = meta
				.lobby_groups
				.iter()
				.find(|(_, lg)| lg.lobby_group_id == lobby.lobby.lobby_group_id)
			{
				Some((lobby, lobby_group))
			} else {
				// Lobby is outdated
				None
			}
		})
		// Filter out empty and unlistable lobbies
		.filter(|(lobby, lobby_group)| {
			// Hide if not listable
			if !lobby_group.listable {
				return false;
			}
			
			// Keep if lobby not empty
			if lobby.player_count.registered_player_count != 0 {
				return true;
			}

<<<<<<< HEAD
			// Keep if listable
			if lobby_group.listable {
				return true;
			}

			// Keep if this is the only lobby in this lobby group (even if its empty)
			if let Some(lobby_group_id) = lobby.lobby.lobby_group_id {
				if *lobbies_by_lobby_group_id
					.get(&lobby_group_id.as_uuid())
					.unwrap_or(&0) == 1
				{
					return true;
				}
=======
			// Keep if this is the only lobby in this lobby group
			if lobbies
				.iter()
				.filter(|x| x.lobby.lobby_group_id == lobby.lobby.lobby_group_id)
				.count() == 1
			{
				return true;
>>>>>>> acbcc5f8
			}

			// This lobby is empty (i.e. idle) and should not be listed
			false
		})
		// Build response model
		.map(|(lobby, lobby_group)| {
			let (region, _) = internal_unwrap_owned!(meta
				.regions
				.iter()
				.find(|(r, _)| r.region_id == lobby.lobby.region_id));

			GlobalResult::Ok(models::MatchmakerLobbyInfo {
				region_id: region.name_id.clone(),
				game_mode_id: lobby_group.name_id.clone(),
				lobby_id: internal_unwrap!(lobby.lobby.lobby_id).as_uuid(),
				max_players_normal: ApiTryInto::try_into(lobby.lobby.max_players_normal)?,
				max_players_direct: ApiTryInto::try_into(lobby.lobby.max_players_direct)?,
				max_players_party: ApiTryInto::try_into(lobby.lobby.max_players_party)?,
				total_player_count: ApiTryInto::try_into(
					lobby.player_count.registered_player_count,
				)?,
				state: lobby.state.map(Some),
			})
		})
		.collect::<GlobalResult<Vec<_>>>()?;

	Ok(models::MatchmakerListLobbiesResponse {
		game_modes,
		regions,
		lobbies,
	})
}

struct FetchLobbyListMeta {
	lobby_groups: Vec<(
		backend::matchmaker::LobbyGroup,
		backend::matchmaker::LobbyGroupMeta,
	)>,
	regions: Vec<(backend::region::Region, region::recommend::response::Region)>,
}

/// Fetches lobby group & region data in order to build the lobby list response.
async fn fetch_lobby_list_meta(
	ctx: &OperationContext<()>,
	namespace_id: Uuid,
	lat: f64,
	long: f64,
) -> GlobalResult<FetchLobbyListMeta> {
	let ns_res = op!([ctx] game_namespace_get {
		namespace_ids: vec![namespace_id.into()],
	})
	.await?;
	let ns_data = internal_unwrap_owned!(ns_res.namespaces.first());
	let version_id = internal_unwrap!(ns_data.version_id).as_uuid();

	// Read the version config
	let version_res = op!([ctx] mm_config_version_get {
		version_ids: vec![version_id.into()],
	})
	.await?;
	let version = internal_unwrap_owned!(
		version_res.versions.first(),
		"no matchmaker config for namespace"
	);
	let version_config = internal_unwrap!(version.config);
	let version_meta = internal_unwrap!(version.config_meta);
	let lobby_groups = version_config
		.lobby_groups
		.iter()
		.cloned()
		.zip(version_meta.lobby_groups.iter().cloned())
		.collect::<Vec<_>>();

	// Fetch all regions
	let region_ids = version_config
		.lobby_groups
		.iter()
		.flat_map(|lg| lg.regions.iter())
		.filter_map(|r| r.region_id.as_ref())
		.map(common::Uuid::as_uuid)
		.collect::<HashSet<Uuid>>();
	let region_ids_proto = region_ids
		.iter()
		.cloned()
		.map(Into::<common::Uuid>::into)
		.collect::<Vec<_>>();
	let (region_res, recommend_res) = tokio::try_join!(
		op!([ctx] region_get {
			region_ids: region_ids_proto.clone(),
		}),
		op!([ctx] region_recommend {
			region_ids: region_ids_proto.clone(),
			latitude: Some(lat),
			longitude: Some(long),
			..Default::default()
		}),
	)?;

	Ok(FetchLobbyListMeta {
		lobby_groups,
		regions: region_res
			.regions
			.iter()
			.map(|region| {
				let recommend_region = internal_unwrap_owned!(recommend_res
					.regions
					.iter()
					.find(|r| r.region_id == region.region_id));
				GlobalResult::Ok((region.clone(), recommend_region.clone()))
			})
			.collect::<GlobalResult<Vec<_>>>()?,
	})
}

struct FetchLobbyListEntry {
	lobby: backend::matchmaker::Lobby,
	player_count: mm::lobby_player_count::response::Lobby,
	state: Option<serde_json::Value>,
}

/// Fetches all the lobbies and their associated player counts.
async fn fetch_lobby_list(
	ctx: &OperationContext<()>,
	namespace_id: Uuid,
	include_state: bool,
) -> GlobalResult<Vec<FetchLobbyListEntry>> {
	// Fetch lobby IDs
	let lobby_ids = {
		let lobby_list_res = op!([ctx] mm_lobby_list_for_namespace {
			namespace_ids: vec![namespace_id.into()],
		})
		.await?;
		let lobby_ids = internal_unwrap_owned!(lobby_list_res.namespaces.first());

		lobby_ids.lobby_ids.clone()
	};

	// Fetch all lobbies
	let lobbies = {
		let (lobby_get_res, player_count_res, lobby_states) = tokio::try_join!(
			op!([ctx] mm_lobby_get {
				lobby_ids: lobby_ids.clone(),
				include_stopped: false,
				include_private: false,
			}),
			op!([ctx] mm_lobby_player_count {
				lobby_ids: lobby_ids.clone(),
			}),
			async {
				if include_state {
					let lobbies_res = op!([ctx] mm_lobby_state_get {
						lobby_ids: lobby_ids.clone(),
					})
					.await?;

					Ok(lobbies_res.lobbies)
				} else {
					Ok(Vec::new())
				}
			},
		)?;

		// Match lobby data with player counts and states
		lobby_get_res
			.lobbies
			.iter()
			.map(|lobby| {
				let player_count = player_count_res
					.lobbies
					.iter()
					.find(|pc| pc.lobby_id == lobby.lobby_id);
				let state = lobby_states.iter().find(|ls| ls.lobby_id == lobby.lobby_id);

				if let (Some(player_count), Some(state)) = (player_count, state) {
					Ok(Some(FetchLobbyListEntry {
						lobby: lobby.clone(),
						player_count: player_count.clone(),
						state: state
							.state_json
							.as_ref()
							.map(|s| serde_json::from_str::<serde_json::Value>(&s))
							.transpose()?,
					}))
				} else {
					Ok(None)
				}
			})
			.filter_map(|res| res.transpose())
			.collect::<GlobalResult<Vec<_>>>()?
	};

	Ok(lobbies)
}

// MARK: PUT /lobbies/closed
pub async fn set_closed(
	ctx: Ctx<Auth>,
	body: models::MatchmakerLobbiesSetClosedRequest,
) -> GlobalResult<serde_json::Value> {
	// Mock response
	if ctx.auth().game_ns_dev_option()?.is_some() {
		return Ok(json!({}));
	}

	let lobby_ent = ctx.auth().lobby()?;

	msg!([ctx] mm::msg::lobby_closed_set(lobby_ent.lobby_id) {
		lobby_id: Some(lobby_ent.lobby_id.into()),
		is_closed: body.is_closed,
	})
	.await?;

	Ok(json!({}))
}

// MARK: PUT /lobbies/state
pub async fn set_state(ctx: Ctx<Auth>, body: bytes::Bytes) -> GlobalResult<serde_json::Value> {
	// Mock response
	if ctx.auth().game_ns_dev_option()?.is_some() {
		return Ok(json!({}));
	}

	let lobby_ent = ctx.auth().lobby()?;
	let state = if !body.is_empty() {
		let parsed = serde_json::from_slice::<serde_json::Value>(&body[..])?;

		Some(serde_json::to_string(&parsed)?)
	} else {
		None
	};

	msg!([ctx] mm::msg::lobby_state_set(lobby_ent.lobby_id) {
		lobby_id: Some(lobby_ent.lobby_id.into()),
		state_json: state,
	})
	.await?;

	Ok(json!({}))
}

// MARK: GET /lobbies/{}/state
pub async fn get_state(
	ctx: Ctx<Auth>,
	lobby_id: Uuid,
	_watch_index: WatchIndexQuery,
) -> GlobalResult<Option<serde_json::Value>> {
	// Mock response
	if ctx.auth().game_ns_dev_option()?.is_some() {
		return Ok(Some(json!({})));
	}

	let lobby_ent = ctx.auth().lobby()?;

	let lobbies_res = op!([ctx] mm_lobby_state_get {
		lobby_ids: vec![lobby_id.into()],
	})
	.await?;
	let lobby = internal_unwrap_owned!(lobbies_res.lobbies.first());

	let state = lobby
		.state_json
		.as_ref()
		.map(|state_json| serde_json::from_str::<serde_json::Value>(&state_json))
		.transpose()?;

	Ok(state)
}

// MARK: Utilities
struct FindResponse {
	lobby: Box<models::MatchmakerJoinLobby>,
	ports: HashMap<String, models::MatchmakerJoinPort>,
	player: Box<models::MatchmakerJoinPlayer>,
}

#[derive(Debug)]
enum VerificationType {
	UserData(Option<serde_json::Value>),
	Bypass,
}

#[tracing::instrument(err, skip(ctx, game_ns))]
async fn find_inner(
	ctx: &Ctx<Auth>,
	game_ns: &NamespaceData,
	query: mm::msg::lobby_find::message::Query,
	version_config: Option<backend::matchmaker::VersionConfig>,
	captcha: Option<Box<models::CaptchaConfig>>,
	verification: VerificationType,
) -> GlobalResult<FindResponse> {
	let (version_config, user_id) = tokio::try_join!(
		// Fetch version config if it was not passed as an argument
		async {
			if let Some(version_config) = version_config {
				Ok(version_config)
			} else {
				let version_config_res = op!([ctx] mm_config_version_get {
					version_ids: vec![game_ns.version_id.into()],
				})
				.await?;

				let version_config = internal_unwrap_owned!(version_config_res.versions.first());
				Ok(internal_unwrap!(version_config.config).clone())
			}
		},
		ctx.auth().fetch_game_user_option(ctx.op_ctx()),
	)?;

	// Validate captcha
	if let Some(captcha_config) = &version_config.captcha {
		if let Some(captcha) = captcha {
			// Will throw an error if the captcha is invalid
			op!([ctx] captcha_verify {
				topic: HashMap::<String, String>::from([
					("kind".into(), "mm:find".into()),
				]),
				remote_address: internal_unwrap!(ctx.remote_address()).to_string(),
				origin_host: ctx
					.origin()
					.and_then(|origin| origin.host_str())
					.map(ToString::to_string),
				captcha_config: Some(captcha_config.clone()),
				client_response: Some((*captcha).try_into()?),
				namespace_id: Some(game_ns.namespace_id.into()),
			})
			.await?;
		} else {
			let required_res = op!([ctx] captcha_request {
				topic: HashMap::<String, String>::from([
					("kind".into(), "mm:find".into()),
				]),
				captcha_config: Some(captcha_config.clone()),
				remote_address: internal_unwrap!(ctx.remote_address()).to_string(),
				namespace_id: Some(game_ns.namespace_id.into()),
			})
			.await?;

			if let Some(hcaptcha_config) = &captcha_config.hcaptcha {
				let hcaptcha_config_res = op!([ctx] captcha_hcaptcha_config_get {
					config: Some(hcaptcha_config.clone()),
				})
				.await?;

				assert_with!(
					!required_res.needs_verification,
					CAPTCHA_CAPTCHA_REQUIRED {
						metadata: json!({
							"hcaptcha": {
								"site_id": hcaptcha_config_res.site_key,
							}
						}),
					}
				);
			} else if let Some(_turnstile_config) = &captcha_config.turnstile {
				assert_with!(
					!required_res.needs_verification,
					CAPTCHA_CAPTCHA_REQUIRED {
						metadata: json!({
							"turnstile": {}
						}),
					}
				);
			} else {
				internal_panic!("invalid captcha config for version");
			}
		}
	}

	// Create token
	let player_id = Uuid::new_v4();
	let token_res = op!([ctx] token_create {
		issuer: "api-matchmaker".into(),
		token_config: Some(token::create::request::TokenConfig {
			// Has to be greater than the player register time since this
			// token is used in the player disconnect too.
			ttl: util::duration::days(90),
		}),
		refresh_token_config: None,
		client: Some(ctx.client_info()),
		kind: Some(token::create::request::Kind::New(token::create::request::KindNew {
			entitlements: vec![
				proto::claims::Entitlement {
					kind: Some(
					  proto::claims::entitlement::Kind::MatchmakerPlayer(proto::claims::entitlement::MatchmakerPlayer {
						  player_id: Some(player_id.into()),
					  })
				  )
				}
			],
		})),
		label: Some("player".into()),
		..Default::default()
	})
	.await?;
	let token = internal_unwrap!(token_res.token);
	let token_session_id = internal_unwrap!(token_res.session_id).as_uuid();

	// Find lobby
	let query_id = Uuid::new_v4();
	let find_res = msg!([ctx] @notrace mm::msg::lobby_find(game_ns.namespace_id, query_id)
		-> Result<mm::msg::lobby_find_complete, mm::msg::lobby_find_fail>
	{
		namespace_id: Some(game_ns.namespace_id.into()),
		query_id: Some(query_id.into()),
		join_kind: backend::matchmaker::query::JoinKind::Normal as i32,
		players: vec![mm::msg::lobby_find::Player {
			player_id: Some(player_id.into()),
			token_session_id: Some(token_session_id.into()),
			client_info: Some(ctx.client_info()),
		}],
		query: Some(query),
		user_id: user_id.map(Into::into),
		verification_data_json: if let VerificationType::UserData(verification_data) = &verification {
				verification_data
					.as_ref()
					.map(|data| serde_json::to_string(&data))
					.transpose()?
			} else {
				None
			},
		bypass_verification: matches!(verification, VerificationType::Bypass),
	})
	.await?;
	let lobby_id = match find_res
		.map_err(|msg| mm::msg::lobby_find_fail::ErrorCode::from_i32(msg.error_code))
	{
		Ok(res) => internal_unwrap!(res.lobby_id).as_uuid(),
		Err(Some(code)) => {
			use mm::msg::lobby_find_fail::ErrorCode::*;

			match code {
				Unknown => internal_panic!("unknown find error code"),
				StaleMessage => panic_with!(CHIRP_STALE_MESSAGE),
				TooManyPlayersFromSource => panic_with!(MATCHMAKER_TOO_MANY_PLAYERS_FROM_SOURCE),

				LobbyStopped | LobbyStoppedPrematurely => panic_with!(MATCHMAKER_LOBBY_STOPPED),
				LobbyClosed => panic_with!(MATCHMAKER_LOBBY_CLOSED),
				LobbyNotFound => panic_with!(MATCHMAKER_LOBBY_NOT_FOUND),
				NoAvailableLobbies => panic_with!(MATCHMAKER_NO_AVAILABLE_LOBBIES),
				LobbyFull => panic_with!(MATCHMAKER_LOBBY_FULL),
				LobbyCountOverMax => panic_with!(MATCHMAKER_TOO_MANY_LOBBIES),
				RegionNotEnabled => panic_with!(MATCHMAKER_REGION_NOT_ENABLED_FOR_GAME_MODE),

				DevTeamInvalidStatus => panic_with!(GROUP_INVALID_DEVELOPER_STATUS),

				VerificationFailed => panic_with!(MATCHMAKER_VERIFICATION_FAILED),
				VerificationRequestFailed => panic_with!(MATCHMAKER_VERIFICATION_REQUEST_FAILED),
				IdentityRequired => panic_with!(MATCHMAKER_IDENTITY_REQUIRED),
				RegistrationRequired => panic_with!(MATCHMAKER_REGISTRATION_REQUIRED),
			};
		}
		Err(None) => internal_panic!("failed to parse find error code"),
	};

	// Fetch lobby data
	let lobby_res = op!([ctx] mm_lobby_get {
		lobby_ids: vec![lobby_id.into()],
		..Default::default()
	})
	.await?;
	let lobby = if let Some(lobby) = lobby_res.lobbies.first() {
		lobby
	} else {
		// We should never reach this point, since we preemptively create
		// players in mm-lobby-find which will ensure the lobby is not removed.
		//
		// This will only happen if the lobby manually stops/exits in the middle
		// of a find request.
		tracing::error!("lobby not found in race condition");
		internal_panic!("lobby not found");
	};
	let region_id = internal_unwrap!(lobby.region_id);
	let lobby_group_id = internal_unwrap!(lobby.lobby_group_id);
	let run_id = internal_unwrap!(lobby.run_id);

	// Fetch lobby run data
	let (run_res, version) = tokio::try_join!(
		// Fetch the job run
		async {
			op!([ctx] job_run_get {
				run_ids: vec![*run_id],
			})
			.await
			.map_err(Into::<GlobalError>::into)
		},
		// Fetch the version
		async {
			let version_res = op!([ctx] mm_config_lobby_group_resolve_version {
				lobby_group_ids: vec![*lobby_group_id],
			})
			.await?;

			// NOTE: The matchmaker config is fetched again to account for outdated lobbies
			let version_id = internal_unwrap_owned!(version_res.versions.first());
			let version_id = internal_unwrap!(version_id.version_id);
			let version_res = op!([ctx] mm_config_version_get {
				version_ids: vec![*version_id],
			})
			.await?;
			let version = internal_unwrap_owned!(version_res.versions.first());

			GlobalResult::Ok(version.clone())
		}
	)?;

	// Match the version
	let version_config = internal_unwrap!(version.config);
	let version_meta = internal_unwrap!(version.config_meta);
	let (lobby_group_config, _lobby_group_meta) = internal_unwrap_owned!(version_config
		.lobby_groups
		.iter()
		.zip(version_meta.lobby_groups.iter())
		.find(|(_, meta)| meta.lobby_group_id.as_ref() == Some(lobby_group_id)));
	let lobby_runtime = internal_unwrap!(lobby_group_config.runtime);
	#[allow(clippy::infallible_destructuring_match)]
	let docker_runtime = match internal_unwrap!(lobby_runtime.runtime) {
		backend::matchmaker::lobby_runtime::Runtime::Docker(x) => x,
	};

	// Convert the ports to client-friendly ports
	let run = internal_unwrap_owned!(run_res.runs.first());
	let ports = docker_runtime
		.ports
		.iter()
		.map(|port| build_port(run, port))
		.filter_map(|x| x.transpose())
		.collect::<GlobalResult<HashMap<_, _>>>()?;

	// Fetch region data
	let region_res = op!([ctx] region_get {
		region_ids: vec![*region_id],
	})
	.await?;
	let region_proto = internal_unwrap_owned!(region_res.regions.first());
	let region = Box::new(models::MatchmakerJoinRegion {
		region_id: region_proto.name_id.clone(),
		display_name: region_proto.region_display_name.clone(),
	});

	let player = Box::new(models::MatchmakerJoinPlayer {
		token: token.token.clone(),
	});

	// TODO: Gracefully catch errors from this

	// Also see svc/api-identity/src/route/events.rs for fetching the lobby
	Ok(FindResponse {
		lobby: Box::new(models::MatchmakerJoinLobby {
			lobby_id,
			region,
			ports: ports.clone(),
			player: player.clone(),
		}),
		ports,
		player,
	})
}

async fn resolve_region_ids(
	ctx: &Ctx<Auth>,
	lat: f64,
	long: f64,
	regions: Option<&Vec<String>>,
	lobby_groups: &[(
		&backend::matchmaker::LobbyGroup,
		&backend::matchmaker::LobbyGroupMeta,
	)],
) -> GlobalResult<Vec<Uuid>> {
	// Represents the requested regions in order of priority.
	let region_ids = if let Some(region_name_ids) = regions {
		// Resolve the region ID corresponding to the name IDs
		let resolve_res = op!([ctx] region_resolve {
			name_ids: region_name_ids.clone(),
		})
		.await?;

		// Map to region IDs and decide
		let region_ids = resolve_res
			.regions
			.iter()
			.map(|r| Ok(internal_unwrap!(r.region_id).as_uuid()))
			.collect::<GlobalResult<Vec<_>>>()?;

		assert_eq_with!(
			region_ids.len(),
			region_name_ids.len(),
			MATCHMAKER_REGION_NOT_FOUND
		);

		region_ids
	} else {
		// Find all enabled region IDs in all requested lobby groups
		let enabled_region_ids = lobby_groups
			.iter()
			.flat_map(|(lg, _)| {
				lg.regions
					.iter()
					.filter_map(|r| r.region_id.as_ref())
					.map(common::Uuid::as_uuid)
					.collect::<Vec<_>>()
			})
			.collect::<HashSet<Uuid>>()
			.into_iter()
			.map(Into::<common::Uuid>::into)
			.collect::<Vec<_>>();

		// Auto-select the closest region
		let recommend_res = op!([ctx] region_recommend {
			latitude: Some(lat),
			longitude: Some(long),
			region_ids: enabled_region_ids,
			..Default::default()
		})
		.await?;
		let primary_region = internal_unwrap_owned!(recommend_res.regions.first());
		let primary_region_id = internal_unwrap!(primary_region.region_id).as_uuid();

		vec![primary_region_id]
	};

	Ok(region_ids)
}

#[tracing::instrument(err, skip(ctx))]
async fn dev_mock_lobby(
	ctx: &Ctx<Auth>,
	ns_dev_ent: &rivet_claims::ent::GameNamespaceDevelopment,
) -> GlobalResult<FindResponse> {
	// Issue development player
	let player_id = Uuid::new_v4();
	let token = op!([ctx] mm_dev_player_token_create {
		namespace_id: Some(ns_dev_ent.namespace_id.into()),
		player_id: Some(player_id.into()),
	})
	.await?;

	// Find the port to connect to
	let ports = ns_dev_ent
		.lobby_ports
		.iter()
		.map(|port| {
			GlobalResult::Ok((
				port.label.clone(),
				models::MatchmakerJoinPort {
					host: port
						.target_port
						.map(|port| format!("{}:{port}", ns_dev_ent.hostname)),
					hostname: ns_dev_ent.hostname.clone(),
					port: port.target_port.map(|x| x.try_into()).transpose()?,
					port_range: port
						.port_range
						.as_ref()
						.map(|x| {
							GlobalResult::Ok(models::MatchmakerJoinPortRange {
								min: x.min.try_into()?,
								max: x.max.try_into()?,
							})
						})
						.transpose()?
						.map(Box::new),
					is_tls: matches!(
						port.proxy_protocol,
						rivet_claims::ent::DevelopmentProxyProtocol::Https
							| rivet_claims::ent::DevelopmentProxyProtocol::TcpTls
					),
				},
			))
		})
		.collect::<GlobalResult<HashMap<_, _>>>()?;

	let player = Box::new(models::MatchmakerJoinPlayer {
		token: token.player_jwt,
	});

	Ok(FindResponse {
		lobby: Box::new(models::MatchmakerJoinLobby {
			lobby_id: Uuid::nil(),
			region: Box::new(models::MatchmakerJoinRegion {
				region_id: "dev-lcl".into(),
				display_name: "Local".into(),
			}),
			ports: ports.clone(),
			player: player.clone(),
		}),
		ports,
		player,
	})
}

async fn dev_mock_lobby_list(
	ctx: &Ctx<Auth>,
	ns_dev_ent: &rivet_claims::ent::GameNamespaceDevelopment,
	include_state: bool,
) -> GlobalResult<models::MatchmakerListLobbiesResponse> {
	// Read the version config
	let ns_res = op!([ctx] game_namespace_get {
		namespace_ids: vec![ns_dev_ent.namespace_id.into()],
	})
	.await?;
	let ns_data = internal_unwrap_owned!(ns_res.namespaces.first());
	let version_id = internal_unwrap!(ns_data.version_id).as_uuid();

	let version_res = op!([ctx] mm_config_version_get {
		version_ids: vec![version_id.into()],
	})
	.await?;
	let version = internal_unwrap_owned!(
		version_res.versions.first(),
		"no matchmaker config for namespace"
	);
	let version_config = internal_unwrap!(version.config);

	// Create fake region
	let region = models::MatchmakerRegionInfo {
		region_id: util_mm::consts::DEV_REGION_ID.into(),
		provider_display_name: util_mm::consts::DEV_PROVIDER_NAME.into(),
		region_display_name: util_mm::consts::DEV_REGION_NAME.into(),
		datacenter_coord: Box::new(models::GeoCoord {
			latitude: 0.0,
			longitude: 0.0,
		}),
		datacenter_distance_from_client: Box::new(models::GeoDistance {
			kilometers: 0.0,
			miles: 0.0,
		}),
	};

	// List game modes
	let game_modes = version_config
		.lobby_groups
		.iter()
		.map(|lg| models::MatchmakerGameModeInfo {
			game_mode_id: lg.name_id.clone(),
		})
		.collect();

	// Create a fake lobby in each game mode
	let lobbies = version_config
		.lobby_groups
		.iter()
		.map(|lg| {
			GlobalResult::Ok(models::MatchmakerLobbyInfo {
				region_id: util_mm::consts::DEV_REGION_ID.into(),
				game_mode_id: lg.name_id.clone(),
				lobby_id: Uuid::nil(),
				max_players_normal: std::convert::TryInto::try_into(lg.max_players_normal)?,
				max_players_direct: std::convert::TryInto::try_into(lg.max_players_direct)?,
				max_players_party: std::convert::TryInto::try_into(lg.max_players_party)?,
				total_player_count: 0,
				state: Some(Some(json!({ "foo": "bar" }))),
			})
		})
		.collect::<GlobalResult<Vec<_>>>()?;

	Ok(models::MatchmakerListLobbiesResponse {
		regions: vec![region],
		game_modes,
		lobbies,
	})
}

// TODO: Copied to api-identity
fn build_port(
	run: &backend::job::Run,
	port: &backend::matchmaker::lobby_runtime::Port,
) -> GlobalResult<Option<(String, models::MatchmakerJoinPort)>> {
	use backend::job::ProxyProtocol as JobProxyProtocol;
	use backend::matchmaker::lobby_runtime::{
		ProxyKind as MmProxyKind, ProxyProtocol as MmProxyProtocol,
	};

	let proxy_kind = internal_unwrap_owned!(MmProxyKind::from_i32(port.proxy_kind));
	let mm_proxy_protocol = internal_unwrap_owned!(MmProxyProtocol::from_i32(port.proxy_protocol));

	let join_info_port = match (proxy_kind, mm_proxy_protocol) {
		(
			MmProxyKind::GameGuard,
			MmProxyProtocol::Http
			| MmProxyProtocol::Https
			| MmProxyProtocol::Tcp
			| MmProxyProtocol::TcpTls
			| MmProxyProtocol::Udp,
		) => {
			run.proxied_ports
				.iter()
				// Decode the proxy protocol
				.filter_map(|proxied_port| {
					match JobProxyProtocol::from_i32(proxied_port.proxy_protocol) {
						Some(x) => Some((proxied_port, x)),
						None => {
							tracing::error!(?proxied_port, "could not decode job proxy protocol");
							None
						}
					}
				})
				// Match the matchmaker port with the job port that matches the same
				// port and protocol
				.filter(|(proxied_port, job_proxy_protocol)| {
					test_mm_and_job_proxy_protocol_eq(mm_proxy_protocol, *job_proxy_protocol)
						&& proxied_port.target_nomad_port_label
							== Some(util_mm::format_nomad_port_label(&port.label))
				})
				// Extract the port's host. This should never be `None`.
				.filter_map(|(proxied_port, _)| {
					proxied_port
						.ingress_hostnames
						.first()
						.map(|hostname| (proxied_port, hostname))
				})
				.map(|(proxied_port, hostname)| {
					GlobalResult::Ok(models::MatchmakerJoinPort {
						host: Some(format!("{}:{}", hostname, proxied_port.ingress_port)),
						hostname: hostname.clone(),
						port: Some(proxied_port.ingress_port.try_into()?),
						port_range: None,
						is_tls: matches!(
							mm_proxy_protocol,
							MmProxyProtocol::Https | MmProxyProtocol::TcpTls
						),
					})
				})
				.next()
				.transpose()?
		}
		(MmProxyKind::None, MmProxyProtocol::Tcp | MmProxyProtocol::Udp) => {
			let port_range = internal_unwrap!(port.port_range);

			let network = internal_unwrap_owned!(
				run.networks.iter().find(|x| x.mode == "host"),
				"missing host network"
			);

			Some(models::MatchmakerJoinPort {
				host: None,
				hostname: network.ip.clone(),
				port: None,
				port_range: Some(Box::new(models::MatchmakerJoinPortRange {
					min: port_range.min.try_into()?,
					max: port_range.max.try_into()?,
				})),
				is_tls: false,
			})
		}
		(
			MmProxyKind::None,
			MmProxyProtocol::Http | MmProxyProtocol::Https | MmProxyProtocol::TcpTls,
		) => {
			internal_panic!("invalid http proxy protocol with host network")
		}
	};

	GlobalResult::Ok(join_info_port.map(|x| (port.label.clone(), x)))
}

fn test_mm_and_job_proxy_protocol_eq(
	mm_proxy_protocol: backend::matchmaker::lobby_runtime::ProxyProtocol,
	job_proxy_protocol: backend::job::ProxyProtocol,
) -> bool {
	use backend::job::ProxyProtocol as JPP;
	use backend::matchmaker::lobby_runtime::ProxyProtocol as MPP;

	match (mm_proxy_protocol, job_proxy_protocol) {
		(MPP::Http, JPP::Http) => true,
		(MPP::Https, JPP::Https) => true,
		(MPP::Tcp, JPP::Tcp) => true,
		(MPP::TcpTls, JPP::TcpTls) => true,
		(MPP::Udp, JPP::Udp) => true,
		_ => false,
	}
}<|MERGE_RESOLUTION|>--- conflicted
+++ resolved
@@ -447,12 +447,6 @@
 				return true;
 			}
 
-<<<<<<< HEAD
-			// Keep if listable
-			if lobby_group.listable {
-				return true;
-			}
-
 			// Keep if this is the only lobby in this lobby group (even if its empty)
 			if let Some(lobby_group_id) = lobby.lobby.lobby_group_id {
 				if *lobbies_by_lobby_group_id
@@ -461,15 +455,6 @@
 				{
 					return true;
 				}
-=======
-			// Keep if this is the only lobby in this lobby group
-			if lobbies
-				.iter()
-				.filter(|x| x.lobby.lobby_group_id == lobby.lobby.lobby_group_id)
-				.count() == 1
-			{
-				return true;
->>>>>>> acbcc5f8
 			}
 
 			// This lobby is empty (i.e. idle) and should not be listed
