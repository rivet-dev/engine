--- conflicted
+++ resolved
@@ -40,14 +40,7 @@
 			plugin_id,
 			..
 		}) => {
-<<<<<<< HEAD
 			internal_assert!(plugin_id.is_some());
-=======
-			if let Some(user_id) = sender_user_id {
-				user_id;
-			}
-			ensure!(plugin_id.is_some());
->>>>>>> bffeef69
 		}
 		Kind::Text(Text {
 			sender_user_id,
