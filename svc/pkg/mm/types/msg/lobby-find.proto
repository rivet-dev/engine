--- conflicted
+++ resolved
@@ -42,14 +42,11 @@
 	optional string verification_data_json = 202;
 	// Bypasses user data verification (if the give lobby group has any).
 	bool bypass_verification = 203;
-<<<<<<< HEAD
 	map<string, string> tags = 204;
 	// User configured player count that overrides the config.
 	optional uint32 dynamic_max_players = 205;
-=======
 
 	optional Debug debug = 301;
->>>>>>> 5e0b00fb
 }
 
 message Debug {
