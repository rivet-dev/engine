use chirp_worker::prelude::*;
use proto::backend::{self, pkg::*};
use redis::AsyncCommands;
use serde_json::json;
use std::ops::Deref;

mod nomad_job;

lazy_static::lazy_static! {
	static ref NOMAD_CONFIG: nomad_client::apis::configuration::Configuration =
		nomad_util::config_from_env().unwrap();

	static ref REDIS_SCRIPT: redis::Script = redis::Script::new(include_str!("../../../redis-scripts/lobby_create.lua"));
}

/// Send a lobby create fail message and cleanup the lobby if needed.
#[tracing::instrument]
async fn fail(
	client: &chirp_client::Client,
	lobby_id: Uuid,
	preemptively_created: bool,
	error_code: mm::msg::lobby_create_fail::ErrorCode,
) -> GlobalResult<()> {
	tracing::warn!(%lobby_id, %preemptively_created, ?error_code, "lobby create failed");

	// Cleanup preemptively inserted lobby.
	//
	// We have to perform a full cleanup instead of just deleting the row since
	// players may have been inserted while waiting for the lobby creation.
	if preemptively_created {
		msg!([client] mm::msg::lobby_cleanup(lobby_id) {
			lobby_id: Some(lobby_id.into()),
		})
		.await?;
	}

	// Send failure message
	msg!([client] mm::msg::lobby_create_fail(lobby_id) {
		lobby_id: Some(lobby_id.into()),
		error_code: error_code as i32,
	})
	.await?;

	Ok(())
}

#[worker(name = "mm-lobby-create")]
async fn worker(ctx: &OperationContext<mm::msg::lobby_create::Message>) -> GlobalResult<()> {
	let crdb = ctx.crdb().await?;

	let lobby_id = unwrap_ref!(ctx.lobby_id).as_uuid();
	let namespace_id = unwrap_ref!(ctx.namespace_id).as_uuid();
	let lobby_group_id = unwrap_ref!(ctx.lobby_group_id).as_uuid();
	let region_id = unwrap_ref!(ctx.region_id).as_uuid();
	let create_ray_id = ctx.region_id.as_ref().map(common::Uuid::as_uuid);
	let creator_user_id = ctx.creator_user_id.as_ref().map(common::Uuid::as_uuid);

	// Check for stale message
	if ctx.req_dt() > util::duration::seconds(60) {
		tracing::warn!("discarding stale message");
		return fail(
			ctx.chirp(),
			lobby_id,
			ctx.preemptively_created,
			mm::msg::lobby_create_fail::ErrorCode::StaleMessage,
		)
		.await;
	}

	let (namespace, mm_ns_config, (lobby_group, lobby_group_meta, version_id), region, tiers) = tokio::try_join!(
		fetch_namespace(ctx, namespace_id),
		fetch_mm_namespace_config(ctx, namespace_id),
		fetch_lobby_group_config(ctx, lobby_group_id),
		fetch_region(ctx, region_id),
		fetch_tiers(ctx, region_id),
	)?;
	let version = fetch_version(ctx, version_id).await?;

	// Make assertions about the fetched data
	{
		ensure_eq!(
			namespace.game_id,
			version.game_id,
			"namespace and version do not belong to the same game"
		);

		// Check if the versions match. If this is not true, then this lobby was
		// likely created while a version was being published. Continue anyway.
		if namespace.version_id != version.version_id {
			tracing::warn!(
				ns_version_id = ?namespace.version_id,
				version_id = ?version.version_id,
				"namespace version is not the same as the given version, likely due to a race condition"
			);
		}
	}

	// Get the relevant lobby group region
	let lobby_group_region = if let Some(x) = lobby_group
		.regions
		.iter()
		.find(|r| r.region_id == ctx.region_id)
	{
		x
	} else {
		return fail(
			ctx.chirp(),
			lobby_id,
			ctx.preemptively_created,
			mm::msg::lobby_create_fail::ErrorCode::RegionNotEnabled,
		)
		.await;
	};

	// Find the relevant tier
	let tier = unwrap!(tiers
		.iter()
		.find(|x| x.tier_name_id == lobby_group_region.tier_name_id));

	let runtime = unwrap_ref!(lobby_group.runtime);
	let runtime = unwrap_ref!(runtime.runtime);
	let runtime_meta = unwrap_ref!(lobby_group_meta.runtime);
	let runtime_meta = unwrap_ref!(runtime_meta.runtime);

	let validate_lobby_count_perf = ctx.perf().start("validate-lobby-count").await;
	if !validate_lobby_count(
		ctx,
		ctx.redis_mm().await?,
		lobby_id,
		&mm_ns_config,
		namespace_id,
	)
	.await?
	{
		return fail(
			ctx.chirp(),
			lobby_id,
			ctx.preemptively_created,
			mm::msg::lobby_create_fail::ErrorCode::LobbyCountOverMax,
		)
		.await;
	}
	validate_lobby_count_perf.end();

	// Create lobby token
	let (lobby_token, token_session_id) = gen_lobby_token(ctx, lobby_id).await?;

	// Insert to database
	let run_id = Uuid::new_v4();
	let insert_opts = UpdateDbOpts {
		lobby_id,
		namespace_id,
		region_id,
		lobby_group_id,
		token_session_id,
		run_id,
		create_ray_id: ctx.ray_id(),
		lobby_group: lobby_group.clone(),
		creator_user_id,
		is_custom: ctx.is_custom,
		publicity: ctx
			.publicity
			.and_then(backend::matchmaker::lobby::Publicity::from_i32),
	};
	rivet_pools::utils::crdb::tx(&crdb, |tx| {
		Box::pin(update_db(ctx.ts(), tx, insert_opts.clone()))
	})
	.await?;

	{
		use util_mm::key;

		let write_perf = ctx.perf().start("write-lobby-redis").await;
		REDIS_SCRIPT
			.arg(ctx.ts())
			.arg(lobby_id.to_string())
			.arg(serde_json::to_string(&key::lobby_config::Config {
				namespace_id,
				region_id,
				lobby_group_id,
				max_players_normal: lobby_group.max_players_normal,
				max_players_party: lobby_group.max_players_party,
				max_players_direct: lobby_group.max_players_direct,
				preemptive: false,
				is_closed: false,
				ready_ts: None,
				is_custom: ctx.is_custom,
				state_json: None,
			})?)
			.arg(ctx.ts() + util_mm::consts::LOBBY_READY_TIMEOUT)
			.key(key::lobby_config(lobby_id))
			.key(key::ns_lobby_ids(namespace_id))
			.key(key::lobby_available_spots(
				namespace_id,
				region_id,
				lobby_group_id,
				util_mm::JoinKind::Normal,
			))
			.key(key::lobby_available_spots(
				namespace_id,
				region_id,
				lobby_group_id,
				util_mm::JoinKind::Party,
			))
			.key(key::lobby_unready())
			.key(key::idle_lobby_ids(namespace_id, region_id, lobby_group_id))
			.key(key::idle_lobby_lobby_group_ids(namespace_id, region_id))
			.key(key::lobby_player_ids(lobby_id))
			.invoke_async(&mut ctx.redis_mm().await?)
			.await?;
		write_perf.end();
	}

	// TODO: Handle this failure case
	// Start the runtime
	match (runtime, runtime_meta) {
		(
			backend::matchmaker::lobby_runtime::Runtime::Docker(runtime),
			backend::matchmaker::lobby_runtime_meta::Runtime::Docker(runtime_meta),
		) => {
			create_docker_job(
				ctx,
				runtime,
				runtime_meta,
				&namespace,
				&version,
				&lobby_group,
				&lobby_group_meta,
				&region,
				tier,
				run_id,
				lobby_id,
				&lobby_token,
			)
			.await?
		}
	};

	msg!([ctx] mm::msg::lobby_create_complete(lobby_id) {
		lobby_id: Some(lobby_id.into()),
		run_id: Some(run_id.into()),
	})
	.await?;

	msg!([ctx] analytics::msg::event_create() {
		events: vec![
			analytics::msg::event_create::Event {
				name: "mm.lobby.create".into(),
				namespace_id: ctx.namespace_id,
				properties_json: Some(serde_json::to_string(&json!({
					"lobby_id": lobby_id,
					"lobby_group_id": lobby_group_id,
					"region_id": region_id,
					"create_ray_id": create_ray_id,
					"preemptively_created": ctx.preemptively_created,
					"tier": tier.tier_name_id,
					"max_players": {
						"normal": lobby_group.max_players_normal,
						"direct": lobby_group.max_players_direct,
						"party": lobby_group.max_players_party,
					},
					"run_id": run_id,
				}))?),
				..Default::default()
			}
		],
	})
	.await?;

	Ok(())
}

#[tracing::instrument]
async fn fetch_region(
	ctx: &OperationContext<mm::msg::lobby_create::Message>,
	region_id: Uuid,
) -> GlobalResult<backend::region::Region> {
	tracing::info!(?region_id, "fetching primary region");
	let primary_get_res = op!([ctx] region_get {
		region_ids: vec![region_id.into()],
	})
	.await?;
	let region = unwrap!(primary_get_res.regions.first(), "region not found");

	Ok(region.clone())
}

#[tracing::instrument]
async fn fetch_tiers(
	ctx: &OperationContext<mm::msg::lobby_create::Message>,
	region_id: Uuid,
) -> GlobalResult<Vec<backend::region::Tier>> {
	let tier_res = op!([ctx] tier_list {
		region_ids: vec![region_id.into()],
	})
	.await?;
	let tier_region = unwrap!(tier_res.regions.first());

	Ok(tier_region.tiers.clone())
}

#[tracing::instrument]
async fn fetch_namespace(
	ctx: &OperationContext<mm::msg::lobby_create::Message>,
	namespace_id: Uuid,
) -> GlobalResult<backend::game::Namespace> {
	let get_res = op!([ctx] game_namespace_get {
		namespace_ids: vec![namespace_id.into()],
	})
	.await?;

	let namespace = unwrap!(get_res.namespaces.first(), "namespace not found").clone();

	Ok(namespace)
}

#[tracing::instrument]
async fn fetch_mm_namespace_config(
	ctx: &OperationContext<mm::msg::lobby_create::Message>,
	namespace_id: Uuid,
) -> GlobalResult<backend::matchmaker::NamespaceConfig> {
	let get_res = op!([ctx] mm_config_namespace_get {
		namespace_ids: vec![namespace_id.into()],
	})
	.await?;

<<<<<<< HEAD
	let namespace = internal_unwrap_owned!(get_res.namespaces.first(), "namespace not found");
	let namespace_config = internal_unwrap!(namespace.config).clone();
=======
	let namespace = unwrap_ref!(unwrap!(get_res.namespaces.first(), "namespace not found").config)
		.deref()
		.clone();
>>>>>>> 523b5ff0

	Ok(namespace_config)
}

#[tracing::instrument]
async fn fetch_version(
	ctx: &OperationContext<mm::msg::lobby_create::Message>,
	version_id: Uuid,
) -> GlobalResult<backend::game::Version> {
	let get_res = op!([ctx] game_version_get {
		version_ids: vec![version_id.into()],
	})
	.await?;

<<<<<<< HEAD
	let version = internal_unwrap_owned!(get_res.versions.first(), "version not found").clone();
=======
	let version = unwrap_ref!(get_res.versions.first(), "version not found")
		.deref()
		.clone();
>>>>>>> 523b5ff0

	Ok(version)
}

#[tracing::instrument]
async fn fetch_lobby_group_config(
	ctx: &OperationContext<mm::msg::lobby_create::Message>,
	lobby_group_id: Uuid,
) -> GlobalResult<(
	backend::matchmaker::LobbyGroup,
	backend::matchmaker::LobbyGroupMeta,
	Uuid,
)> {
	let lobby_group_id_proto = Some(common::Uuid::from(lobby_group_id));

	// Resolve the version ID
	let resolve_version_res = op!([ctx] mm_config_lobby_group_resolve_version {
		lobby_group_ids: vec![lobby_group_id.into()],
	})
	.await?;
	let version_id = unwrap_ref!(
		unwrap_ref!(
			resolve_version_res.versions.first(),
			"lobby group not found"
		)
		.version_id
	)
	.as_uuid();

	// Fetch the config data
	let config_get_res = op!([ctx] mm_config_version_get {
		version_ids: vec![version_id.into()],
	})
	.await?;

	let version = config_get_res.versions.first();
	let version = unwrap_ref!(version, "version config not found");
	let version_config = unwrap_ref!(version.config);
	let version_config_meta = unwrap_ref!(version.config_meta);

	// Find the matching lobby group
	let lobby_group_meta = version_config_meta
		.lobby_groups
		.iter()
		.enumerate()
		.find(|(_, lg)| lg.lobby_group_id == lobby_group_id_proto);
	let (lg_idx, lobby_group_meta) = unwrap_ref!(lobby_group_meta, "lobby group not found");
	let lobby_group = version_config.lobby_groups.get(*lg_idx);
	let lobby_group = unwrap_ref!(lobby_group);

	Ok((
		(*lobby_group).clone(),
		(*lobby_group_meta).clone(),
		version_id,
	))
}

/// Validates that there is room to create one more lobby without going over the lobby count cap.
#[tracing::instrument(skip(redis_mm))]
async fn validate_lobby_count(
	ctx: &OperationContext<mm::msg::lobby_create::Message>,
	mut redis_mm: RedisPool,
	lobby_id: Uuid,
	mm_ns_config: &backend::matchmaker::NamespaceConfig,
	namespace_id: Uuid,
) -> GlobalResult<bool> {
	let lobby_count = redis_mm
		.zcard::<_, u64>(util_mm::key::ns_lobby_ids(namespace_id))
		.await?;
	tracing::info!(?lobby_count, lobby_count_max = ?mm_ns_config.lobby_count_max, "current lobby count");

	Ok(lobby_count < mm_ns_config.lobby_count_max as u64)
}

#[tracing::instrument]
async fn gen_lobby_token(
	ctx: &OperationContext<mm::msg::lobby_create::Message>,
	lobby_id: Uuid,
) -> GlobalResult<(String, Uuid)> {
	let token_res = op!([ctx] token_create {
		issuer: "mm-lobby-create".into(),
		token_config: Some(token::create::request::TokenConfig {
			ttl: util::duration::days(365),
		}),
		refresh_token_config: None,
		client: None,
		kind: Some(token::create::request::Kind::New(token::create::request::KindNew {
			entitlements: vec![
				proto::claims::Entitlement {
					kind: Some(
						proto::claims::entitlement::Kind::MatchmakerLobby(proto::claims::entitlement::MatchmakerLobby {
							lobby_id: Some(lobby_id.into()),
						})
					)
				}
			],
		})),
		label: Some("lobby".into()),
		..Default::default()
	})
	.await?;

	let token = unwrap_ref!(token_res.token);
	let token_session_id = unwrap_ref!(token_res.session_id).as_uuid();

	Ok((token.token.clone(), token_session_id))
}

#[derive(Clone)]
struct UpdateDbOpts {
	lobby_id: Uuid,
	namespace_id: Uuid,
	region_id: Uuid,
	lobby_group_id: Uuid,
	token_session_id: Uuid,
	run_id: Uuid,
	create_ray_id: Uuid,
	lobby_group: backend::matchmaker::LobbyGroup,
	creator_user_id: Option<Uuid>,
	is_custom: bool,
	publicity: Option<backend::matchmaker::lobby::Publicity>,
}

#[tracing::instrument(skip_all)]
async fn update_db(
	now: i64,
	tx: &mut sqlx::Transaction<'_, sqlx::Postgres>,
	opts: UpdateDbOpts,
) -> GlobalResult<()> {
	// Check the lobby was created preemptively created and already stopped.
	//
	// This can happen when preemptively created in mm-lobby-find then
	// mm-lobby-cleanup is called.
	//
	// This will lock the lobby for the duration of the transaction
	let lobby_row = sqlx::query_as::<_, (Option<i64>, Option<i64>)>(
		"SELECT stop_ts, preemptive_create_ts FROM db_mm_state.lobbies WHERE lobby_id = $1 FOR UPDATE",
	)
	.bind(opts.lobby_id)
	.fetch_optional(&mut **tx)
	.await?;
	if let Some((stop_ts, preemptive_create_ts)) = lobby_row {
		if preemptive_create_ts.is_none() {
			tracing::error!("lobby row exists but is not preemptively created");
			return Ok(());
		}
		if stop_ts.is_some() {
			tracing::info!("lobby already stopped");
			return Ok(());
		}
	}

	// Upsert lobby. May have already been inserted preemptively in
	// mm-lobby-find.
	sqlx::query(indoc!(
		"
		UPSERT INTO db_mm_state.lobbies (
			lobby_id,
			namespace_id,
			region_id,
			lobby_group_id,
			token_session_id,
			create_ts,
			run_id,
			create_ray_id,
			
			max_players_normal,
			max_players_direct,
			max_players_party,

			is_closed,
			creator_user_id,
			is_custom,
			publicity
		)
		VALUES ($1, $2, $3, $4, $5, $6, $7, $8, $9, $10, $11, false, $12, $13, $14)
		"
	))
	.bind(opts.lobby_id)
	.bind(opts.namespace_id)
	.bind(opts.region_id)
	.bind(opts.lobby_group_id)
	.bind(opts.token_session_id)
	.bind(now)
	.bind(opts.run_id)
	.bind(opts.create_ray_id)
	.bind(opts.lobby_group.max_players_normal as i64)
	.bind(opts.lobby_group.max_players_direct as i64)
	.bind(opts.lobby_group.max_players_party as i64)
	.bind(opts.creator_user_id)
	.bind(opts.is_custom)
	.bind(
		opts.publicity
			.unwrap_or(backend::matchmaker::lobby::Publicity::Public) as i32 as i64,
	)
	.execute(&mut **tx)
	.await?;

	Ok(())
}

#[tracing::instrument]
async fn create_docker_job(
	ctx: &OperationContext<mm::msg::lobby_create::Message>,
	runtime: &backend::matchmaker::lobby_runtime::Docker,
	runtime_meta: &backend::matchmaker::lobby_runtime_meta::Docker,
	namespace: &backend::game::Namespace,
	version: &backend::game::Version,
	lobby_group: &backend::matchmaker::LobbyGroup,
	lobby_group_meta: &backend::matchmaker::LobbyGroupMeta,
	region: &backend::region::Region,
	tier: &backend::region::Tier,
	run_id: Uuid,
	lobby_id: Uuid,
	lobby_token: &str,
) -> GlobalResult<()> {
	let namespace_id = unwrap_ref!(namespace.namespace_id).as_uuid();
	let version_id = unwrap_ref!(version.version_id).as_uuid();
	let lobby_group_id = unwrap_ref!(lobby_group_meta.lobby_group_id).as_uuid();
	let region_id = unwrap_ref!(region.region_id).as_uuid();

	let resolve_perf = ctx.perf().start("resolve-image-artifact-url").await;
	let build_id = unwrap_ref!(runtime.build_id).as_uuid();
	let image_artifact_url = resolve_image_artifact_url(ctx, build_id, region).await?;
	resolve_perf.end();

	// Validate build exists and belongs to this game
	let build_id = unwrap_ref!(runtime.build_id).as_uuid();
	let build_get = op!([ctx] build_get {
		build_ids: vec![build_id.into()],
	})
	.await?;
<<<<<<< HEAD
	let build = internal_unwrap_owned!(build_get.builds.first());
	let build_kind = internal_unwrap_owned!(backend::build::BuildKind::from_i32(build.kind));
	let build_compression = internal_unwrap_owned!(backend::build::BuildCompression::from_i32(
		build.compression
	));
=======
	let build = unwrap!(build_get.builds.first());
>>>>>>> 523b5ff0

	// Generate the Docker job
	let job_spec = nomad_job::gen_lobby_docker_job(
		runtime,
		&build.image_tag,
		tier,
		ctx.lobby_config_json.as_ref(),
		build_kind,
		build_compression,
	)?;
	let job_spec_json = serde_json::to_string(&job_spec)?;

	// Build proxied ports for each exposed port
	let proxied_ports = runtime
		.ports
		.iter()
		.filter(|port| {
			port.proxy_kind == backend::matchmaker::lobby_runtime::ProxyKind::GameGuard as i32
				&& port.port_range.is_none()
		})
		.map(|port| {
			let job_proxy_protocol = match unwrap!(
				backend::matchmaker::lobby_runtime::ProxyProtocol::from_i32(port.proxy_protocol)
			) {
				backend::matchmaker::lobby_runtime::ProxyProtocol::Http => {
					backend::job::ProxyProtocol::Http as i32
				}
				backend::matchmaker::lobby_runtime::ProxyProtocol::Https => {
					backend::job::ProxyProtocol::Https as i32
				}
				backend::matchmaker::lobby_runtime::ProxyProtocol::Tcp => {
					backend::job::ProxyProtocol::Tcp as i32
				}
				backend::matchmaker::lobby_runtime::ProxyProtocol::TcpTls => {
					backend::job::ProxyProtocol::TcpTls as i32
				}
				backend::matchmaker::lobby_runtime::ProxyProtocol::Udp => {
					backend::job::ProxyProtocol::Udp as i32
				}
			};

			GlobalResult::Ok(job_run::msg::create::ProxiedPort {
				// Match the port label generated in mm-config-version-prepare
				// and in api-matchmaker
				target_nomad_port_label: Some(util_mm::format_nomad_port_label(&port.label)),
				ingress_port: None,
				ingress_hostnames: vec![format!(
					"{}-{}.lobby.{}.{}",
					lobby_id,
					port.label,
					region.name_id,
					unwrap!(util::env::domain_job()),
				)],
				proxy_protocol: job_proxy_protocol,
				ssl_domain_mode: backend::job::SslDomainMode::ParentWildcard as i32,
			})
		})
		.collect::<GlobalResult<Vec<_>>>()?;

	msg!([ctx] job_run::msg::create(run_id) {
		run_id: Some(run_id.into()),
		region_id: Some(region_id.into()),
		parameters: vec![
			job_run::msg::create::Parameter {
				key: "image_artifact_url".into(),
				value: image_artifact_url.to_string(),
			},
			job_run::msg::create::Parameter {
				key: "namespace_id".into(),
				value: namespace_id.to_string(),
			},
			job_run::msg::create::Parameter {
				key: "namespace_name".into(),
				value: namespace.name_id.to_owned(),
			},
			job_run::msg::create::Parameter {
				key: "version_id".into(),
				value: version_id.to_string(),
			},
			job_run::msg::create::Parameter {
				key: "version_name".into(),
				value: version.display_name.to_owned(),
			},
			job_run::msg::create::Parameter {
				key: "lobby_group_id".into(),
				value: lobby_group_id.to_string(),
			},
			job_run::msg::create::Parameter {
				key: "lobby_group_name".into(),
				value: lobby_group.name_id.clone(),
			},
			job_run::msg::create::Parameter {
				key: "lobby_id".into(),
				value: lobby_id.to_string(),
			},
			job_run::msg::create::Parameter {
				key: "lobby_token".into(),
				value: lobby_token.to_owned(),
			},
			job_run::msg::create::Parameter {
				key: "region_id".into(),
				value: region_id.to_string(),
			},
			job_run::msg::create::Parameter {
				key: "region_name".into(),
				value: region.name_id.to_string(),
			},
			job_run::msg::create::Parameter {
				key: "max_players_normal".into(),
				value: lobby_group.max_players_normal.to_string(),
			},
			job_run::msg::create::Parameter {
				key: "max_players_direct".into(),
				value: lobby_group.max_players_direct.to_string(),
			},
			job_run::msg::create::Parameter {
				key: "max_players_party".into(),
				value: lobby_group.max_players_party.to_string(),
			},
		],
		job_spec_json: job_spec_json,
		proxied_ports: proxied_ports,
		..Default::default()
	})
	.await?;

	Ok(())
}

#[tracing::instrument]
async fn resolve_image_artifact_url(
	ctx: &OperationContext<mm::msg::lobby_create::Message>,
	build_id: Uuid,
	region: &backend::region::Region,
) -> GlobalResult<String> {
	let build_res = op!([ctx] build_get {
		build_ids: vec![build_id.into()],
	})
	.await?;
	let build = build_res.builds.first();
<<<<<<< HEAD
	let build = internal_unwrap!(build);
	let build_kind = internal_unwrap_owned!(backend::build::BuildKind::from_i32(build.kind));
	let build_compression = internal_unwrap_owned!(backend::build::BuildCompression::from_i32(
		build.compression
	));
	let upload_id_proto = internal_unwrap!(build.upload_id);
=======
	let build = unwrap_ref!(build);
	let upload_id_proto = unwrap_ref!(build.upload_id);
>>>>>>> 523b5ff0

	let upload_res = op!([ctx] upload_get {
		upload_ids: vec![*upload_id_proto],
	})
	.await?;
	let upload = unwrap!(upload_res.uploads.first());

	// Get provider
	let proto_provider = unwrap!(
		backend::upload::Provider::from_i32(upload.provider),
		"invalid upload provider"
	);
	let provider = match proto_provider {
		backend::upload::Provider::Minio => s3_util::Provider::Minio,
		backend::upload::Provider::Backblaze => s3_util::Provider::Backblaze,
		backend::upload::Provider::Aws => s3_util::Provider::Aws,
	};

<<<<<<< HEAD
	let file_name = util_build::file_name(build_kind, build_compression);

	let mm_lobby_delivery_method = internal_unwrap_owned!(
=======
	let mm_lobby_delivery_method = unwrap!(
>>>>>>> 523b5ff0
		std::env::var("RIVET_MM_LOBBY_DELIVERY_METHOD").ok(),
		"missing RIVET_MM_LOBBY_DELIVERY_METHOD"
	);
	match mm_lobby_delivery_method.as_str() {
		"s3_direct" => {
			tracing::info!("using s3 direct delivery");

			let bucket = "bucket-build";

			// Build client
			let s3_client =
				s3_util::Client::from_env_opt(bucket, provider, s3_util::EndpointKind::External)
					.await?;

			let upload_id = unwrap_ref!(upload.upload_id).as_uuid();
			let presigned_req = s3_client
				.get_object()
				.bucket(s3_client.bucket())
				.key(format!("{upload_id}/{file_name}"))
				.presigned(
					s3_util::aws_sdk_s3::presigning::config::PresigningConfig::builder()
						.expires_in(std::time::Duration::from_secs(15 * 60))
						.build()?,
				)
				.await?;

			let addr = presigned_req.uri().clone();

			let addr_str = addr.to_string();
			tracing::info!(addr = %addr_str, "resolved artifact s3 presigned request");

			Ok(addr_str)
		}
		"traffic_server" => {
			tracing::info!("using traffic server delivery");

			let upload_id = unwrap_ref!(upload.upload_id).as_uuid();
			let addr = format!(
				"http://127.0.0.1:8080/s3-cache/{provider}/{namespace}-bucket-build/{upload_id}/{file_name}",
				provider = heck::KebabCase::to_kebab_case(provider.as_str()),
				namespace = util::env::namespace(),
				upload_id = upload_id,
			);

			tracing::info!(%addr, "resolved artifact s3 url");

			Ok(addr)
		}
		_ => {
			bail!("invalid RIVET_MM_LOBBY_DELIVERY_METHOD")
		}
	}
}<|MERGE_RESOLUTION|>--- conflicted
+++ resolved
@@ -324,14 +324,9 @@
 	})
 	.await?;
 
-<<<<<<< HEAD
-	let namespace = internal_unwrap_owned!(get_res.namespaces.first(), "namespace not found");
-	let namespace_config = internal_unwrap!(namespace.config).clone();
-=======
 	let namespace = unwrap_ref!(unwrap!(get_res.namespaces.first(), "namespace not found").config)
 		.deref()
 		.clone();
->>>>>>> 523b5ff0
 
 	Ok(namespace_config)
 }
@@ -346,13 +341,9 @@
 	})
 	.await?;
 
-<<<<<<< HEAD
-	let version = internal_unwrap_owned!(get_res.versions.first(), "version not found").clone();
-=======
 	let version = unwrap_ref!(get_res.versions.first(), "version not found")
 		.deref()
 		.clone();
->>>>>>> 523b5ff0
 
 	Ok(version)
 }
@@ -585,15 +576,11 @@
 		build_ids: vec![build_id.into()],
 	})
 	.await?;
-<<<<<<< HEAD
-	let build = internal_unwrap_owned!(build_get.builds.first());
-	let build_kind = internal_unwrap_owned!(backend::build::BuildKind::from_i32(build.kind));
-	let build_compression = internal_unwrap_owned!(backend::build::BuildCompression::from_i32(
+	let build = unwrap!(build_get.builds.first());
+	let build_kind = unwrap!(backend::build::BuildKind::from_i32(build.kind));
+	let build_compression = unwrap!(backend::build::BuildCompression::from_i32(
 		build.compression
 	));
-=======
-	let build = unwrap!(build_get.builds.first());
->>>>>>> 523b5ff0
 
 	// Generate the Docker job
 	let job_spec = nomad_job::gen_lobby_docker_job(
@@ -734,17 +721,12 @@
 	})
 	.await?;
 	let build = build_res.builds.first();
-<<<<<<< HEAD
-	let build = internal_unwrap!(build);
-	let build_kind = internal_unwrap_owned!(backend::build::BuildKind::from_i32(build.kind));
-	let build_compression = internal_unwrap_owned!(backend::build::BuildCompression::from_i32(
+	let build = unwrap_ref!(build);
+	let build_kind = unwrap!(backend::build::BuildKind::from_i32(build.kind));
+	let build_compression = unwrap!(backend::build::BuildCompression::from_i32(
 		build.compression
 	));
-	let upload_id_proto = internal_unwrap!(build.upload_id);
-=======
-	let build = unwrap_ref!(build);
 	let upload_id_proto = unwrap_ref!(build.upload_id);
->>>>>>> 523b5ff0
 
 	let upload_res = op!([ctx] upload_get {
 		upload_ids: vec![*upload_id_proto],
@@ -763,13 +745,9 @@
 		backend::upload::Provider::Aws => s3_util::Provider::Aws,
 	};
 
-<<<<<<< HEAD
 	let file_name = util_build::file_name(build_kind, build_compression);
 
-	let mm_lobby_delivery_method = internal_unwrap_owned!(
-=======
 	let mm_lobby_delivery_method = unwrap!(
->>>>>>> 523b5ff0
 		std::env::var("RIVET_MM_LOBBY_DELIVERY_METHOD").ok(),
 		"missing RIVET_MM_LOBBY_DELIVERY_METHOD"
 	);
