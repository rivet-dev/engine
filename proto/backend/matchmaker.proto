syntax = "proto3";

package rivet.backend.matchmaker;

import "proto/common.proto";
import "proto/backend/captcha.proto";
import "proto/backend/region.proto";

// MARK: Game Namespace Config
message NamespaceConfig {
	uint32 lobby_count_max = 1;
	uint32 max_players_per_client = 2;
	uint32 max_players_per_client_vpn = 3;
	uint32 max_players_per_client_proxy = 4;
	uint32 max_players_per_client_tor = 5;
	uint32 max_players_per_client_hosting = 6;
}

// MARK: Game Version Config
message VersionConfig {
	repeated LobbyGroup lobby_groups = 1;

	optional rivet.backend.captcha.CaptchaConfig captcha = 2;
}

message LobbyGroup {
	message Region {
		rivet.common.Uuid region_id = 1;
		string tier_name_id = 2;
		IdleLobbies idle_lobbies = 3;
	}

	message IdleLobbies {
		uint32 min_idle_lobbies = 1;
		uint32 max_idle_lobbies = 2;
	}

	message Actions {
		optional FindConfig find = 1;
		optional JoinConfig join = 2;
		optional CreateConfig create = 3;
	}

	string name_id = 1;

	repeated Region regions = 101;
	uint32 max_players_normal = 102;
	uint32 max_players_direct = 103;
	uint32 max_players_party = 104;
	bool listable = 105;
<<<<<<< HEAD
	bool allow_dynamic_player_count = 107;
=======
	bool taggable = 106;
>>>>>>> acfc43d8

	LobbyRuntime runtime = 201;

	optional Actions actions = 301;
}

message LobbyRuntime {
	enum NetworkMode {
		BRIDGE = 0;
		HOST = 1;
	}

	// Should be named "PortProtocol"
	enum ProxyProtocol {
		HTTP = 0;
		HTTPS = 1;
		TCP = 3;
		TCP_TLS = 4;
		UDP = 2;
	}

	enum ProxyKind {
		GAME_GUARD = 0;
		NONE = 1;
	}

	message PortRange {
		uint32 min = 1;
		uint32 max = 2;
	}

	message Port {
		string label = 1;

		// Only applicable to `ProxyProtocol::HTTP` and `ProxyProtocol::HTTP`.
		optional uint32 target_port = 2;

		// Only applicable to `ProxyProtocol::UDP` and `ProxyProtocol::TCP` when `proxy_kind` is `ProxyKind::GameGuard`.
		optional PortRange port_range = 4;

		ProxyProtocol proxy_protocol = 3;

		ProxyKind proxy_kind = 5;
	}

	message EnvVar {
		string key = 1;
		string value = 2;
	}

	message Docker {
		rivet.common.Uuid build_id = 1;
		repeated string args = 2;
		repeated EnvVar env_vars = 4;
		NetworkMode network_mode = 5;
		repeated Port ports = 3;
	}

	oneof runtime {
		Docker docker = 201;
	};
}

enum IdentityRequirement {
	NONE = 0;
	GUEST = 1;
	REGISTERED = 2;
}

message VerificationConfig {
	string url = 1;
	map<string, string> headers = 2;
}

message FindConfig {
	bool enabled = 1;
	IdentityRequirement identity_requirement = 2;
	optional VerificationConfig verification = 3;
}

message JoinConfig {
	bool enabled = 1;
	IdentityRequirement identity_requirement = 2;
	optional VerificationConfig verification = 3;
}

message CreateConfig {
	bool enabled = 1;
	IdentityRequirement identity_requirement = 2;
	optional VerificationConfig verification = 3;

	bool enable_public = 4;
	bool enable_private = 5;

	optional uint64 max_lobbies_per_identity = 6;
}

// MARK: Game Version Config Context
// Context required to publish a new version.
message VersionConfigCtx {
	repeated LobbyGroupCtx lobby_groups = 1;
}

message LobbyGroupCtx {
	LobbyRuntimeCtx runtime = 101;
}

message LobbyRuntimeCtx {
	message Docker {
		optional rivet.common.Uuid job_template_id = 1 [deprecated = true];
	}

	oneof runtime {
		Docker docker = 1;
	};
}

// MARK: Game Version Config Meta
// Metadata about a given configuration generated after publishing.
message VersionConfigMeta {
	repeated LobbyGroupMeta lobby_groups = 1;
}

message LobbyGroupMeta {
	// The indexes of `LobbyGroupMeta` and `LobbyGroupConfig` returned by `game-version-get` line up, so
	// fetching lobby group config via `lobby_group_id` is done via zipping.
	rivet.common.Uuid lobby_group_id = 1;

	LobbyRuntimeMeta runtime = 101;
}

message LobbyRuntimeMeta {
	message Docker {
		optional rivet.common.Uuid job_template_id = 1 [deprecated = true];
	}

	oneof runtime {
		Docker docker = 201;
	};
}

// MARK: Lobby State
message Lobby {
	enum Publicity {
		PUBLIC = 0;
		PRIVATE = 1;
	}

	reserved 10;

	rivet.common.Uuid lobby_id = 1;
	rivet.common.Uuid lobby_group_id = 2;
	rivet.common.Uuid region_id = 3;
	rivet.common.Uuid token_session_id = 4;
	int64 create_ts = 5;
	optional int64 ready_ts = 14;
	optional int64 stop_ts = 13;
	optional rivet.common.Uuid run_id = 6;
	bool is_closed = 11;
	rivet.common.Uuid namespace_id = 9;
	optional rivet.common.Uuid create_ray_id = 12;
	optional rivet.common.Uuid creator_user_id = 15;
	bool is_custom = 16;
	Publicity publicity = 17;

	uint32 max_players_normal = 101;
	uint32 max_players_direct = 102;
	uint32 max_players_party  = 103;
}

// MARK: Player State
message Player {
	rivet.common.Uuid player_id = 1;
	rivet.common.Uuid lobby_id = 2;
	int64 create_ts = 3;
	optional int64 register_ts = 4;
	optional int64 remove_ts = 5;
	rivet.common.Uuid token_session_id = 6;
	rivet.common.Uuid create_ray_id = 7;
}
<|MERGE_RESOLUTION|>--- conflicted
+++ resolved
@@ -48,11 +48,8 @@
 	uint32 max_players_direct = 103;
 	uint32 max_players_party = 104;
 	bool listable = 105;
-<<<<<<< HEAD
+	bool taggable = 106;
 	bool allow_dynamic_player_count = 107;
-=======
-	bool taggable = 106;
->>>>>>> acfc43d8
 
 	LobbyRuntime runtime = 201;
 
