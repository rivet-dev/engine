--- conflicted
+++ resolved
@@ -20,11 +20,9 @@
         type: optional<GameModeRuntimeDocker>
       listable:
         type: optional<boolean>
-<<<<<<< HEAD
+      taggable:
+        type: optional<boolean>
       allow_dynamic_player_count:
-=======
-      taggable:
->>>>>>> acfc43d8
         type: optional<boolean>
 
       actions:
